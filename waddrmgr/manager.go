<<<<<<< HEAD
/*
 * Copyright (c) 2014-2016 The btcsuite developers
 * Copyright (c) 2015 The Decred developers
 *
 * Permission to use, copy, modify, and distribute this software for any
 * purpose with or without fee is hereby granted, provided that the above
 * copyright notice and this permission notice appear in all copies.
 *
 * THE SOFTWARE IS PROVIDED "AS IS" AND THE AUTHOR DISCLAIMS ALL WARRANTIES
 * WITH REGARD TO THIS SOFTWARE INCLUDING ALL IMPLIED WARRANTIES OF
 * MERCHANTABILITY AND FITNESS. IN NO EVENT SHALL THE AUTHOR BE LIABLE FOR
 * ANY SPECIAL, DIRECT, INDIRECT, OR CONSEQUENTIAL DAMAGES OR ANY DAMAGES
 * WHATSOEVER RESULTING FROM LOSS OF USE, DATA OR PROFITS, WHETHER IN AN
 * ACTION OF CONTRACT, NEGLIGENCE OR OTHER TORTIOUS ACTION, ARISING OUT OF
 * OR IN CONNECTION WITH THE USE OR PERFORMANCE OF THIS SOFTWARE.
 */
=======
// Copyright (c) 2014-2016 The btcsuite developers
// Use of this source code is governed by an ISC
// license that can be found in the LICENSE file.
>>>>>>> fcccae3d

package waddrmgr

import (
	"bytes"
	"crypto/rand"
	"crypto/sha512"
	"fmt"
	"sync"

	"github.com/decred/dcrd/chaincfg"
	"github.com/decred/dcrd/chaincfg/chainec"
	"github.com/decred/dcrd/chaincfg/chainhash"
	"github.com/decred/dcrutil"
	"github.com/decred/dcrutil/hdkeychain"
	"github.com/decred/dcrwallet/internal/zero"
	"github.com/decred/dcrwallet/pgpwordlist"
	"github.com/decred/dcrwallet/snacl"
	"github.com/decred/dcrwallet/walletdb"
)

const (
	// MaxAccountNum is the maximum allowed account number.  This value was
	// chosen because accounts are hardened children and therefore must
	// not exceed the hardened child range of extended keys and it provides
	// a reserved account at the top of the range for supporting imported
	// addresses.
	MaxAccountNum = hdkeychain.HardenedKeyStart - 2 // 2^31 - 2

	// MaxAddressesPerAccount is the maximum allowed number of addresses
	// per account number.  This value is based on the limitation of
	// the underlying hierarchical deterministic key derivation.
	MaxAddressesPerAccount = hdkeychain.HardenedKeyStart - 1

	// ImportedAddrAccount is the account number to use for all imported
	// addresses.  This is useful since normal accounts are derived from the
	// root hierarchical deterministic key and imported addresses do not
	// fit into that model.
	ImportedAddrAccount = MaxAccountNum + 1 // 2^31 - 1

	// ImportedAddrAccountName is the name of the imported account.
	ImportedAddrAccountName = "imported"

	// DefaultAccountNum is the number of the default account.
	DefaultAccountNum = 0

	// defaultAccountName is the initial name of the default account.  Note
	// that the default account may be renamed and is not a reserved name,
	// so the default account might not be named "default" and non-default
	// accounts may be named "default".
	//
	// Account numbers never change, so the DefaultAccountNum should be used
	// to refer to (and only to) the default account.
	defaultAccountName = "default"

	// The hierarchy described by BIP0043 is:
	//  m/<purpose>'/*
	// This is further extended by BIP0044 to:
	//  m/44'/<coin type>'/<account>'/<branch>/<address index>
	//
	// The branch is 0 for external addresses and 1 for internal addresses.

	// maxCoinType is the maximum allowed coin type used when structuring
	// the BIP0044 multi-account hierarchy.  This value is based on the
	// limitation of the underlying hierarchical deterministic key
	// derivation.
	maxCoinType = hdkeychain.HardenedKeyStart - 1

	// ExternalBranch is the child number to use when performing BIP0044
	// style hierarchical deterministic key derivation for the external
	// branch.
	ExternalBranch uint32 = 0

	// InternalBranch is the child number to use when performing BIP0044
	// style hierarchical deterministic key derivation for the internal
	// branch.
	InternalBranch uint32 = 1

	// saltSize is the number of bytes of the salt used when hashing
	// private passphrases.
	saltSize = 32
)

var (
	// nullSeed is an uninitialized wallet seed. It is stored as a
	// dummy seed in mainnet wallets to protect the actual seed.
	nullSeed = bytes.Repeat([]byte{0x00}, 32)
)

// isReservedAccountName returns true if the account name is reserved.  Reserved
// accounts may never be renamed, and other accounts may not be renamed to a
// reserved name.
func isReservedAccountName(name string) bool {
	return name == ImportedAddrAccountName
}

// isReservedAccountNum returns true if the account number is reserved.
// Reserved accounts may not be renamed.
func isReservedAccountNum(acct uint32) bool {
	return acct == ImportedAddrAccount
}

// ScryptOptions is used to hold the scrypt parameters needed when deriving new
// passphrase keys.
type ScryptOptions struct {
	N, R, P int
}

// OpenCallbacks houses caller-provided callbacks that may be called when
// opening an existing manager.  The open blocks on the execution of these
// functions.
type OpenCallbacks struct {
	// ObtainSeed is a callback function that is potentially invoked during
	// upgrades.  It is intended to be used to request the wallet seed
	// from the user (or any other mechanism the caller deems fit).
	ObtainSeed ObtainUserInputFunc
	// ObtainPrivatePass is a callback function that is potentially invoked
	// during upgrades.  It is intended to be used to request the wallet
	// private passphrase from the user (or any other mechanism the caller
	// deems fit).
	ObtainPrivatePass ObtainUserInputFunc
}

// DefaultConfig is an instance of the Options struct initialized with default
// configuration options.
var DefaultScryptOptions = ScryptOptions{
	N: 262144, // 2^18
	R: 8,
	P: 1,
}

// addrKey is used to uniquely identify an address even when those addresses
// would end up being the same address (as is the case for pay-to-pubkey
// and pay-to-pubkey-hash style of addresses).
type addrKey string

// accountInfo houses the current state of the internal and external branches
// of an account along with the extended keys needed to derive new keys.  It
// also handles locking by keeping an encrypted version of the serialized
// private extended key so the unencrypted versions can be cleared from memory
// when the address manager is locked.
type accountInfo struct {
	acctName string

	// The account key is used to derive the branches which in turn derive
	// the internal and external addresses.
	// The accountKeyPriv will be nil when the address manager is locked.
	acctKeyEncrypted []byte
	acctKeyPriv      *hdkeychain.ExtendedKey
	acctKeyPub       *hdkeychain.ExtendedKey

	// The external branch is used for all addresses which are intended
	// for external use.
	nextExternalIndex uint32
	lastExternalAddr  ManagedAddress

	// The internal branch is used for all adddresses which are only
	// intended for internal wallet use such as change addresses.
	nextInternalIndex uint32
	lastInternalAddr  ManagedAddress
}

// AccountProperties contains properties associated with each account, such as
// the account name, number, and the nubmer of derived and imported keys.
type AccountProperties struct {
	AccountNumber    uint32
	AccountName      string
	ExternalKeyCount uint32
	InternalKeyCount uint32
	ImportedKeyCount uint32
}

// unlockDeriveInfo houses the information needed to derive a private key for a
// managed address when the address manager is unlocked.  See the deriveOnUnlock
// field in the Manager struct for more details on how this is used.
type unlockDeriveInfo struct {
	managedAddr *managedAddress
	branch      uint32
	index       uint32
}

// defaultNewSecretKey returns a new secret key.  See newSecretKey.
func defaultNewSecretKey(passphrase *[]byte,
	config *ScryptOptions) (*snacl.SecretKey, error) {
	return snacl.NewSecretKey(passphrase, config.N, config.R, config.P)
}

// newSecretKey is used as a way to replace the new secret key generation
// function used so tests can provide a version that fails for testing error
// paths.
var newSecretKey = defaultNewSecretKey

// EncryptorDecryptor provides an abstraction on top of snacl.CryptoKey so that
// our tests can use dependency injection to force the behaviour they need.
type EncryptorDecryptor interface {
	Encrypt(in []byte) ([]byte, error)
	Decrypt(in []byte) ([]byte, error)
	Bytes() []byte
	CopyBytes([]byte)
	Zero()
}

// cryptoKey extends snacl.CryptoKey to implement EncryptorDecryptor.
type cryptoKey struct {
	snacl.CryptoKey
}

// Bytes returns a copy of this crypto key's byte slice.
func (ck *cryptoKey) Bytes() []byte {
	return ck.CryptoKey[:]
}

// CopyBytes copies the bytes from the given slice into this CryptoKey.
func (ck *cryptoKey) CopyBytes(from []byte) {
	copy(ck.CryptoKey[:], from)
}

// defaultNewCryptoKey returns a new CryptoKey.  See newCryptoKey.
func defaultNewCryptoKey() (EncryptorDecryptor, error) {
	key, err := snacl.GenerateCryptoKey()
	if err != nil {
		return nil, err
	}
	return &cryptoKey{*key}, nil
}

// CryptoKeyType is used to differentiate between different kinds of
// crypto keys.
type CryptoKeyType byte

// Crypto key types.
const (
	// CKTPrivate specifies the key that is used for encryption of private
	// key material such as derived extended private keys and imported
	// private keys.
	CKTPrivate CryptoKeyType = iota

	// CKTScript specifies the key that is used for encryption of scripts.
	CKTScript

	// CKTPublic specifies the key that is used for encryption of public
	// key material such as dervied extended public keys and imported public
	// keys.
	CKTPublic
)

// newCryptoKey is used as a way to replace the new crypto key generation
// function used so tests can provide a version that fails for testing error
// paths.
var newCryptoKey = defaultNewCryptoKey

// Manager represents a concurrency safe crypto currency address manager and
// key store.
type Manager struct {
	mtx sync.RWMutex

	namespace    walletdb.Namespace
	chainParams  *chaincfg.Params
	addrs        map[addrKey]ManagedAddress
	syncState    syncState
	watchingOnly bool
	locked       bool
	closed       bool

	// acctInfo houses information about accounts including what is needed
	// to generate deterministic chained keys for each created account.
	acctInfo map[uint32]*accountInfo

	// masterKeyPub is the secret key used to secure the cryptoKeyPub key
	// and masterKeyPriv is the secret key used to secure the cryptoKeyPriv
	// key.  This approach is used because it makes changing the passwords
	// much simpler as it then becomes just changing these keys.  It also
	// provides future flexibility.
	//
	// NOTE: This is not the same thing as BIP0032 master node extended
	// key.
	//
	// The underlying master private key will be zeroed when the address
	// manager is locked.
	masterKeyPub  *snacl.SecretKey
	masterKeyPriv *snacl.SecretKey

	// cryptoKeyPub is the key used to encrypt public extended keys and
	// addresses.
	cryptoKeyPub EncryptorDecryptor

	// cryptoKeyPriv is the key used to encrypt private data such as the
	// master hierarchical deterministic extended key.
	//
	// This key will be zeroed when the address manager is locked.
	cryptoKeyPrivEncrypted []byte
	cryptoKeyPriv          EncryptorDecryptor

	// cryptoKeyScript is the key used to encrypt script data.
	//
	// This key will be zeroed when the address manager is locked.
	cryptoKeyScriptEncrypted []byte
	cryptoKeyScript          EncryptorDecryptor

	// deriveOnUnlock is a list of private keys which needs to be derived
	// on the next unlock.  This occurs when a public address is derived
	// while the address manager is locked since it does not have access to
	// the private extended key (hence nor the underlying private key) in
	// order to encrypt it.
	deriveOnUnlock []*unlockDeriveInfo

	// privPassphraseSalt and hashedPrivPassphrase allow for the secure
	// detection of a correct passphrase on manager unlock when the
	// manager is already unlocked.  The hash is zeroed each lock.
	privPassphraseSalt   [saltSize]byte
	hashedPrivPassphrase [sha512.Size]byte
}

// lock performs a best try effort to remove and zero all secret keys associated
// with the address manager.
//
// This function MUST be called with the manager lock held for writes.
func (m *Manager) lock() {
	// Clear all of the account private keys.
	for _, acctInfo := range m.acctInfo {
		if acctInfo.acctKeyPriv != nil {
			acctInfo.acctKeyPriv.Zero()
		}
		acctInfo.acctKeyPriv = nil
	}

	// Remove clear text private keys and scripts from all address entries.
	for _, ma := range m.addrs {
		switch addr := ma.(type) {
		case *managedAddress:
			addr.lock()
		case *scriptAddress:
			addr.lock()
		}
	}

	// Remove clear text private master and crypto keys from memory.
	m.cryptoKeyScript.Zero()
	m.cryptoKeyPriv.Zero()
	m.masterKeyPriv.Zero()

	// Zero the hashed passphrase.
	zero.Bytea64(&m.hashedPrivPassphrase)

	// NOTE: m.cryptoKeyPub is intentionally not cleared here as the address
	// manager needs to be able to continue to read and decrypt public data
	// which uses a separate derived key from the database even when it is
	// locked.

	m.locked = true
}

// zeroSensitivePublicData performs a best try effort to remove and zero all
// sensitive public data associated with the address manager such as
// hierarchical deterministic extended public keys and the crypto public keys.
func (m *Manager) zeroSensitivePublicData() {
	// Clear all of the account private keys.
	for _, acctInfo := range m.acctInfo {
		acctInfo.acctKeyPub.Zero()
		acctInfo.acctKeyPub = nil
	}

	// Remove clear text public master and crypto keys from memory.
	m.cryptoKeyPub.Zero()
	m.masterKeyPub.Zero()
}

// WatchingOnly returns whether or not the wallet is in watching only mode.
func (m *Manager) WatchingOnly() bool {
	return m.watchingOnly
}

// Close cleanly shuts down the manager.  It makes a best try effort to remove
// and zero all private key and sensitive public key material associated with
// the address manager from memory.
func (m *Manager) Close() error {
	m.mtx.Lock()
	defer m.mtx.Unlock()

	// Attempt to clear private key material from memory.
	if !m.watchingOnly && !m.locked {
		m.lock()
	}

	// Attempt to clear sensitive public key material from memory too.
	m.zeroSensitivePublicData()

	m.closed = true
	return nil
}

// keyToManaged returns a new managed address for the provided derived key and
// its derivation path which consists of the account, branch, and index.
//
// The passed derivedKey is zeroed after the new address is created.
//
// This function MUST be called with the manager lock held for writes.
func (m *Manager) keyToManaged(derivedKey *hdkeychain.ExtendedKey, account,
	branch, index uint32) (ManagedAddress, error) {
	// Create a new managed address based on the public or private key
	// depending on whether the passed key is private.  Also, zero the
	// key after creating the managed address from it.
	ma, err := newManagedAddressFromExtKey(m, account, derivedKey)
	defer derivedKey.Zero()
	if err != nil {
		return nil, err
	}
	if !derivedKey.IsPrivate() {
		// Add the managed address to the list of addresses that need
		// their private keys derived when the address manager is next
		// unlocked.
		info := unlockDeriveInfo{
			managedAddr: ma,
			branch:      branch,
			index:       index,
		}
		m.deriveOnUnlock = append(m.deriveOnUnlock, &info)
	}
	if branch == InternalBranch {
		ma.internal = true
	}

	return ma, nil
}

// deriveKey returns either a public or private derived extended key based on
// the private flag for the given an account info, branch, and index.
func (m *Manager) deriveKey(acctInfo *accountInfo, branch, index uint32,
	private bool) (*hdkeychain.ExtendedKey, error) {
	// Choose the public or private extended key based on whether or not
	// the private flag was specified.  This, in turn, allows for public or
	// private child derivation.
	acctKey := acctInfo.acctKeyPub
	if private {
		acctKey = acctInfo.acctKeyPriv
	}

	// Derive and return the key.
	branchKey, err := acctKey.Child(branch)
	if err != nil {
		str := fmt.Sprintf("failed to derive extended key branch %d",
			branch)
		return nil, managerError(ErrKeyChain, str, err)
	}
	addressKey, err := branchKey.Child(index)
	branchKey.Zero() // Zero branch key after it's used.
	if err != nil {
		str := fmt.Sprintf("failed to derive child extended key -- "+
			"branch %d, child %d",
			branch, index)
		return nil, managerError(ErrKeyChain, str, err)
	}
	return addressKey, nil
}

// GetSeed gives the encoded string version of the seed if the
// wallet is unlocked.
func (m *Manager) GetSeed() (string, error) {
	if m.locked {
		str := "manager is locked"
		return "", managerError(ErrLocked, str, nil)
	}

	var seedEnc []byte
	err := m.namespace.View(func(tx walletdb.Tx) error {
		var err error
		var localSeed []byte
		localSeed, err = fetchSeed(tx)
		seedEnc = make([]byte, len(localSeed), len(localSeed))
		copy(seedEnc, localSeed)
		return err
	})
	if err != nil {
		return "", maybeConvertDbError(err)
	}

	seed, err := m.cryptoKeyPriv.Decrypt(seedEnc)
	if err != nil {
		str := "failed to decrypt seed"
		return "", managerError(ErrCrypto, str, nil)
	}

	if bytes.Equal(seed, nullSeed) {
		str := "wallet seed was never stored"
		return "", managerError(ErrNoExist, str, nil)
	}

	return pgpwordlist.ToStringChecksum(seed)
}

// GetMasterPubKey gives the encoded string version of the HD master public key
// for the default account of the wallet.
//
// This function MUST be called with the manager lock held for writes.
func (m *Manager) getMasterPubkey() (string, error) {
	// The account is either invalid or just wasn't cached, so attempt to
	// load the information from the database.
	var rowInterface interface{}
	err := m.namespace.View(func(tx walletdb.Tx) error {
		var err error
		rowInterface, err = fetchAccountInfo(tx, DefaultAccountNum)
		return err
	})
	if err != nil {
		return "", maybeConvertDbError(err)
	}

	// Ensure the account type is a BIP0044 account.
	row, ok := rowInterface.(*dbBIP0044AccountRow)
	if !ok {
		str := fmt.Sprintf("unsupported account type %T", row)
		err = managerError(ErrDatabase, str, nil)
	}

	// Use the crypto public key to decrypt the account public extended key.
	serializedKeyPub, err := m.cryptoKeyPub.Decrypt(row.pubKeyEncrypted)
	if err != nil {
		str := fmt.Sprintf("failed to decrypt public key for account %d",
			DefaultAccountNum)
		return "", managerError(ErrCrypto, str, err)
	}

	return string(serializedKeyPub), nil
}

// GetMasterPubkey is the exported, concurrency safe version of getMasterPubkey.
func (m *Manager) GetMasterPubkey() (string, error) {
	m.mtx.Lock()
	defer m.mtx.Unlock()

	return m.getMasterPubkey()
}

// loadAccountInfo attempts to load and cache information about the given
// account from the database.   This includes what is necessary to derive new
// keys for it and track the state of the internal and external branches.
//
// This function MUST be called with the manager lock held for writes.
func (m *Manager) loadAccountInfo(account uint32) (*accountInfo, error) {
	// Return the account info from cache if it's available.
	if acctInfo, ok := m.acctInfo[account]; ok {
		return acctInfo, nil
	}

	// The account is either invalid or just wasn't cached, so attempt to
	// load the information from the database.
	var rowInterface interface{}
	err := m.namespace.View(func(tx walletdb.Tx) error {
		var err error
		rowInterface, err = fetchAccountInfo(tx, account)
		return err
	})
	if err != nil {
		return nil, maybeConvertDbError(err)
	}

	// Ensure the account type is a BIP0044 account.
	row, ok := rowInterface.(*dbBIP0044AccountRow)
	if !ok {
		str := fmt.Sprintf("unsupported account type %T", row)
		err = managerError(ErrDatabase, str, nil)
	}

	// Use the crypto public key to decrypt the account public extended key.
	serializedKeyPub, err := m.cryptoKeyPub.Decrypt(row.pubKeyEncrypted)
	if err != nil {
		str := fmt.Sprintf("failed to decrypt public key for account %d",
			account)
		return nil, managerError(ErrCrypto, str, err)
	}
	acctKeyPub, err := hdkeychain.NewKeyFromString(string(serializedKeyPub))
	if err != nil {
		str := fmt.Sprintf("failed to create extended public key for "+
			"account %d", account)
		return nil, managerError(ErrKeyChain, str, err)
	}

	// Create the new account info with the known information.  The rest
	// of the fields are filled out below.
	acctInfo := &accountInfo{
		acctName:          row.name,
		acctKeyEncrypted:  row.privKeyEncrypted,
		acctKeyPub:        acctKeyPub,
		nextExternalIndex: row.nextExternalIndex,
		nextInternalIndex: row.nextInternalIndex,
	}

	if !m.locked {
		// Use the crypto private key to decrypt the account private
		// extended keys.
		decrypted, err := m.cryptoKeyPriv.Decrypt(acctInfo.acctKeyEncrypted)
		if err != nil {
			str := fmt.Sprintf("failed to decrypt private key for "+
				"account %d", account)
			return nil, managerError(ErrCrypto, str, err)
		}

		acctKeyPriv, err := hdkeychain.NewKeyFromString(string(decrypted))
		if err != nil {
			str := fmt.Sprintf("failed to create extended private "+
				"key for account %d", account)
			return nil, managerError(ErrKeyChain, str, err)
		}
		acctInfo.acctKeyPriv = acctKeyPriv
	}

	// Derive and cache the managed address for the last external address.
	branch, index := ExternalBranch, row.nextExternalIndex
	if index > 0 {
		index--
	}
	lastExtKey, err := m.deriveKey(acctInfo, branch, index, !m.locked)
	if err != nil {
		return nil, err
	}
	lastExtAddr, err := m.keyToManaged(lastExtKey, account, branch, index)
	if err != nil {
		return nil, err
	}
	acctInfo.lastExternalAddr = lastExtAddr

	// Derive and cache the managed address for the last internal address.
	branch, index = InternalBranch, row.nextInternalIndex
	if index > 0 {
		index--
	}
	lastIntKey, err := m.deriveKey(acctInfo, branch, index, !m.locked)
	if err != nil {
		return nil, err
	}
	lastIntAddr, err := m.keyToManaged(lastIntKey, account, branch, index)
	if err != nil {
		return nil, err
	}
	acctInfo.lastInternalAddr = lastIntAddr

	// Add it to the cache and return it when everything is successful.
	m.acctInfo[account] = acctInfo
	return acctInfo, nil
}

// AccountProperties returns properties associated with the account, such as the
// account number, name, and the number of derived and imported keys.
//
// TODO: Instead of opening a second read transaction after making a change, and
// then fetching the account properties with a new read tx, this can be made
// more performant by simply returning the new account properties during the
// change.
func (m *Manager) AccountProperties(account uint32) (*AccountProperties, error) {
	defer m.mtx.RUnlock()
	m.mtx.RLock()

	props := &AccountProperties{AccountNumber: account}

	// Until keys can be imported into any account, special handling is
	// required for the imported account.
	//
	// loadAccountInfo errors when using it on the imported account since
	// the accountInfo struct is filled with a BIP0044 account's extended
	// keys, and the imported accounts has none.
	//
	// Since only the imported account allows imports currently, the number
	// of imported keys for any other account is zero, and since the
	// imported account cannot contain non-imported keys, the external and
	// internal key counts for it are zero.
	if account != ImportedAddrAccount {
		acctInfo, err := m.loadAccountInfo(account)
		if err != nil {
			return nil, err
		}
		props.AccountName = acctInfo.acctName
		props.ExternalKeyCount = acctInfo.nextExternalIndex
		props.InternalKeyCount = acctInfo.nextInternalIndex
	} else {
		props.AccountName = ImportedAddrAccountName // reserved, nonchangable

		// Could be more efficient if this was tracked by the db.
		var importedKeyCount uint32
		err := m.namespace.View(func(tx walletdb.Tx) error {
			count := func(interface{}) error {
				importedKeyCount++
				return nil
			}
			return forEachAccountAddress(tx, ImportedAddrAccount,
				count)
		})
		if err != nil {
			return nil, err
		}
		props.ImportedKeyCount = importedKeyCount
	}

	return props, nil
}

// deriveKeyFromPath returns either a public or private derived extended key
// based on the private flag for the given an account, branch, and index.
//
// This function MUST be called with the manager lock held for writes.
func (m *Manager) deriveKeyFromPath(account, branch, index uint32,
	private bool) (*hdkeychain.ExtendedKey, error) {
	// Look up the account key information.
	acctInfo, err := m.loadAccountInfo(account)
	if err != nil {
		return nil, err
	}

	return m.deriveKey(acctInfo, branch, index, private)
}

// chainAddressRowToManaged returns a new managed address based on chained
// address data loaded from the database.
//
// This function MUST be called with the manager lock held for writes.
func (m *Manager) chainAddressRowToManaged(
	row *dbChainAddressRow) (ManagedAddress, error) {
	addressKey, err := m.deriveKeyFromPath(row.account, row.branch,
		row.index, !m.locked)
	if err != nil {
		return nil, err
	}

	return m.keyToManaged(addressKey, row.account, row.branch, row.index)
}

// importedAddressRowToManaged returns a new managed address based on imported
// address data loaded from the database.
func (m *Manager) importedAddressRowToManaged(
	row *dbImportedAddressRow) (ManagedAddress, error) {
	// Use the crypto public key to decrypt the imported public key.
	pubBytes, err := m.cryptoKeyPub.Decrypt(row.encryptedPubKey)
	if err != nil {
		str := "failed to decrypt public key for imported address"
		return nil, managerError(ErrCrypto, str, err)
	}

	pubKey, err := chainec.Secp256k1.ParsePubKey(pubBytes)
	if err != nil {
		str := "invalid public key for imported address"
		return nil, managerError(ErrCrypto, str, err)
	}

	compressed := len(pubBytes) == chainec.Secp256k1.PubKeyBytesLenCompressed()
	ma, err := newManagedAddressWithoutPrivKey(m, row.account, pubKey,
		compressed)
	if err != nil {
		return nil, err
	}
	ma.privKeyEncrypted = row.encryptedPrivKey
	ma.imported = true

	return ma, nil
}

// scriptAddressRowToManaged returns a new managed address based on script
// address data loaded from the database.
func (m *Manager) scriptAddressRowToManaged(
	row *dbScriptAddressRow) (ManagedAddress, error) {
	// Use the crypto public key to decrypt the imported script hash.
	scriptHash, err := m.cryptoKeyPub.Decrypt(row.encryptedHash)
	if err != nil {
		str := "failed to decrypt imported script hash"
		return nil, managerError(ErrCrypto, str, err)
	}

	return newScriptAddress(m, row.account, scriptHash, row.encryptedScript)
}

// rowInterfaceToManaged returns a new managed address based on the given
// address data loaded from the database.  It will automatically select the
// appropriate type.
//
// This function MUST be called with the manager lock held for writes.
func (m *Manager) rowInterfaceToManaged(rowInterface interface{}) (ManagedAddress, error) {
	switch row := rowInterface.(type) {
	case *dbChainAddressRow:
		return m.chainAddressRowToManaged(row)

	case *dbImportedAddressRow:
		return m.importedAddressRowToManaged(row)

	case *dbScriptAddressRow:
		return m.scriptAddressRowToManaged(row)
	}

	str := fmt.Sprintf("unsupported address type %T", rowInterface)
	return nil, managerError(ErrDatabase, str, nil)
}

// loadAndCacheAddress attempts to load the passed address from the database and
// caches the associated managed address.
//
// This function MUST be called with the manager lock held for writes.
func (m *Manager) loadAndCacheAddress(
	address dcrutil.Address) (ManagedAddress, error) {
	// Attempt to load the raw address information from the database.
	var rowInterface interface{}
	err := m.namespace.View(func(tx walletdb.Tx) error {
		var err error
		rowInterface, err = fetchAddress(tx, address.ScriptAddress())
		return err
	})
	if err != nil {
		if merr, ok := err.(*ManagerError); ok {
			desc := fmt.Sprintf("failed to fetch address '%s': %v",
				address.ScriptAddress(), merr.Description)
			merr.Description = desc
			return nil, merr
		}
		return nil, maybeConvertDbError(err)
	}

	// Create a new managed address for the specific type of address based
	// on type.
	managedAddr, err := m.rowInterfaceToManaged(rowInterface)
	if err != nil {
		return nil, err
	}

	// Cache and return the new managed address.
	m.addrs[addrKey(managedAddr.Address().ScriptAddress())] = managedAddr
	return managedAddr, nil
}

// Address returns a managed address given the passed address if it is known
// to the address manager.  A managed address differs from the passed address
// in that it also potentially contains extra information needed to sign
// transactions such as the associated private key for pay-to-pubkey and
// pay-to-pubkey-hash addresses and the script associated with
// pay-to-script-hash addresses.
func (m *Manager) Address(address dcrutil.Address) (ManagedAddress, error) {
	// ScriptAddress will only return a script hash if we're
	// accessing an address that is either PKH or SH. In
	// the event we're passed a PK address, convert the
	// PK to PKH address so that we can access it from
	// the addrs map and database.
	if pka, ok := address.(*dcrutil.AddressSecpPubKey); ok {
		address = pka.AddressPubKeyHash()
	}

	// Return the address from cache if it's available.
	//
	// NOTE: Not using a defer on the lock here since a write lock is
	// needed if the lookup fails.
	m.mtx.RLock()
	if ma, ok := m.addrs[addrKey(address.ScriptAddress())]; ok {
		m.mtx.RUnlock()
		return ma, nil
	}
	m.mtx.RUnlock()

	m.mtx.Lock()
	defer m.mtx.Unlock()

	// Attempt to load the address from the database.
	return m.loadAndCacheAddress(address)
}

// AddrAccount returns the account to which the given address belongs.
func (m *Manager) AddrAccount(address dcrutil.Address) (uint32, error) {
	var account uint32
	err := m.namespace.View(func(tx walletdb.Tx) error {
		var err error
		account, err = fetchAddrAccount(tx, address.ScriptAddress())
		return err
	})
	if err != nil {
		return 0, maybeConvertDbError(err)
	}
	return account, nil
}

// ChangePassphrase changes either the public or private passphrase to the
// provided value depending on the private flag.  In order to change the private
// password, the address manager must not be watching-only.  The new passphrase
// keys are derived using the scrypt parameters in the options, so changing the
// passphrase may be used to bump the computational difficulty needed to brute
// force the passphrase.
func (m *Manager) ChangePassphrase(oldPassphrase, newPassphrase []byte,
	private bool, config *ScryptOptions) error {
	// No private passphrase to change for a watching-only address manager.
	if private && m.watchingOnly {
		return managerError(ErrWatchingOnly, errWatchingOnly, nil)
	}

	m.mtx.Lock()
	defer m.mtx.Unlock()

	// Ensure the provided old passphrase is correct.  This check is done
	// using a copy of the appropriate master key depending on the private
	// flag to ensure the current state is not altered.  The temp key is
	// cleared when done to avoid leaving a copy in memory.
	var keyName string
	secretKey := snacl.SecretKey{Key: &snacl.CryptoKey{}}
	if private {
		keyName = "private"
		secretKey.Parameters = m.masterKeyPriv.Parameters
	} else {
		keyName = "public"
		secretKey.Parameters = m.masterKeyPub.Parameters
	}
	if err := secretKey.DeriveKey(&oldPassphrase); err != nil {
		if err == snacl.ErrInvalidPassword {
			str := fmt.Sprintf("invalid passphrase for %s master "+
				"key", keyName)
			return managerError(ErrWrongPassphrase, str, nil)
		}

		str := fmt.Sprintf("failed to derive %s master key", keyName)
		return managerError(ErrCrypto, str, err)
	}
	defer secretKey.Zero()

	// Generate a new master key from the passphrase which is used to secure
	// the actual secret keys.
	newMasterKey, err := newSecretKey(&newPassphrase, config)
	if err != nil {
		str := "failed to create new master private key"
		return managerError(ErrCrypto, str, err)
	}
	newKeyParams := newMasterKey.Marshal()

	if private {
		// Technically, the locked state could be checked here to only
		// do the decrypts when the address manager is locked as the
		// clear text keys are already available in memory when it is
		// unlocked, but this is not a hot path, decryption is quite
		// fast, and it's less cyclomatic complexity to simply decrypt
		// in either case.

		// Create a new salt that will be used for hashing the new
		// passphrase each unlock.
		var passphraseSalt [saltSize]byte
		_, err := rand.Read(passphraseSalt[:])
		if err != nil {
			str := "failed to read random source for passhprase salt"
			return managerError(ErrCrypto, str, err)
		}

		// Re-encrypt the crypto private key using the new master
		// private key.
		decPriv, err := secretKey.Decrypt(m.cryptoKeyPrivEncrypted)
		if err != nil {
			str := "failed to decrypt crypto private key"
			return managerError(ErrCrypto, str, err)
		}
		encPriv, err := newMasterKey.Encrypt(decPriv)
		zero.Bytes(decPriv)
		if err != nil {
			str := "failed to encrypt crypto private key"
			return managerError(ErrCrypto, str, err)
		}

		// Re-encrypt the crypto script key using the new master private
		// key.
		decScript, err := secretKey.Decrypt(m.cryptoKeyScriptEncrypted)
		if err != nil {
			str := "failed to decrypt crypto script key"
			return managerError(ErrCrypto, str, err)
		}
		encScript, err := newMasterKey.Encrypt(decScript)
		zero.Bytes(decScript)
		if err != nil {
			str := "failed to encrypt crypto script key"
			return managerError(ErrCrypto, str, err)
		}

		// When the manager is locked, ensure the new clear text master
		// key is cleared from memory now that it is no longer needed.
		// If unlocked, create the new passphrase hash with the new
		// passphrase and salt.
		var hashedPassphrase [sha512.Size]byte
		if m.locked {
			newMasterKey.Zero()
		} else {
			saltedPassphrase := append(passphraseSalt[:],
				newPassphrase...)
			hashedPassphrase = sha512.Sum512(saltedPassphrase)
			zero.Bytes(saltedPassphrase)
		}

		// Save the new keys and params to the the db in a single
		// transaction.
		err = m.namespace.Update(func(tx walletdb.Tx) error {
			err := putCryptoKeys(tx, nil, encPriv, encScript)
			if err != nil {
				return err
			}

			return putMasterKeyParams(tx, nil, newKeyParams)
		})
		if err != nil {
			return maybeConvertDbError(err)
		}

		// Now that the db has been successfully updated, clear the old
		// key and set the new one.
		copy(m.cryptoKeyPrivEncrypted[:], encPriv)
		copy(m.cryptoKeyScriptEncrypted[:], encScript)
		m.masterKeyPriv.Zero() // Clear the old key.
		m.masterKeyPriv = newMasterKey
		m.privPassphraseSalt = passphraseSalt
		m.hashedPrivPassphrase = hashedPassphrase
	} else {
		// Re-encrypt the crypto public key using the new master public
		// key.
		encryptedPub, err := newMasterKey.Encrypt(m.cryptoKeyPub.Bytes())
		if err != nil {
			str := "failed to encrypt crypto public key"
			return managerError(ErrCrypto, str, err)
		}

		// Save the new keys and params to the the db in a single
		// transaction.
		err = m.namespace.Update(func(tx walletdb.Tx) error {
			err := putCryptoKeys(tx, encryptedPub, nil, nil)
			if err != nil {
				return err
			}

			return putMasterKeyParams(tx, newKeyParams, nil)
		})
		if err != nil {
			return maybeConvertDbError(err)
		}

		// Now that the db has been successfully updated, clear the old
		// key and set the new one.
		m.masterKeyPub.Zero()
		m.masterKeyPub = newMasterKey
	}

	return nil
}

// ConvertToWatchingOnly converts the current address manager to a locked
// watching-only address manager.
//
// WARNING: This function removes private keys from the existing address manager
// which means they will no longer be available.  Typically the caller will make
// a copy of the existing wallet database and modify the copy since otherwise it
// would mean permanent loss of any imported private keys and scripts.
//
// Executing this function on a manager that is already watching-only will have
// no effect.
func (m *Manager) ConvertToWatchingOnly() error {
	m.mtx.Lock()
	defer m.mtx.Unlock()

	// Exit now if the manager is already watching-only.
	if m.watchingOnly {
		return nil
	}

	// Remove all private key material and mark the new database as watching
	// only.
	err := m.namespace.Update(func(tx walletdb.Tx) error {
		if err := deletePrivateKeys(tx); err != nil {
			return err
		}

		return putWatchingOnly(tx, true)
	})
	if err != nil {
		return maybeConvertDbError(err)
	}

	// Lock the manager to remove all clear text private key material from
	// memory if needed.
	if !m.locked {
		m.lock()
	}

	// This section clears and removes the encrypted private key material
	// that is ordinarily used to unlock the manager.  Since the the manager
	// is being converted to watching-only, the encrypted private key
	// material is no longer needed.

	// Clear and remove all of the encrypted acount private keys.
	for _, acctInfo := range m.acctInfo {
		zero.Bytes(acctInfo.acctKeyEncrypted)
		acctInfo.acctKeyEncrypted = nil
	}

	// Clear and remove encrypted private keys and encrypted scripts from
	// all address entries.
	for _, ma := range m.addrs {
		switch addr := ma.(type) {
		case *managedAddress:
			zero.Bytes(addr.privKeyEncrypted)
			addr.privKeyEncrypted = nil
		case *scriptAddress:
			zero.Bytes(addr.scriptEncrypted)
			addr.scriptEncrypted = nil
		}
	}

	// Clear and remove encrypted private and script crypto keys.
	zero.Bytes(m.cryptoKeyScriptEncrypted)
	m.cryptoKeyScriptEncrypted = nil
	m.cryptoKeyScript = nil
	zero.Bytes(m.cryptoKeyPrivEncrypted)
	m.cryptoKeyPrivEncrypted = nil
	m.cryptoKeyPriv = nil

	// The master private key is derived from a passphrase when the manager
	// is unlocked, so there is no encrypted version to zero.  However,
	// it is no longer needed, so nil it.
	m.masterKeyPriv = nil

	// Mark the manager watching-only.
	m.watchingOnly = true
	return nil

}

// existsAddress returns whether or not the passed address is known to the
// address manager.
//
// This function MUST be called with the manager lock held for reads.
func (m *Manager) existsAddress(addressID []byte) (bool, error) {
	// Check the in-memory map first since it's faster than a db access.
	if _, ok := m.addrs[addrKey(addressID)]; ok {
		return true, nil
	}

	// Check the database if not already found above.
	var exists bool
	err := m.namespace.View(func(tx walletdb.Tx) error {
		exists = existsAddress(tx, addressID)
		return nil
	})
	if err != nil {
		return false, maybeConvertDbError(err)
	}

	return exists, nil
}

// ExistsAddress is the exported version of existsAddress. It is only used
// to check for the existence of a PKH derived from an extended key.
//
// This function is safe for concurrent access.
func (m *Manager) ExistsAddress(addressID []byte) (bool, error) {
	m.mtx.Lock()
	defer m.mtx.Unlock()

	return m.existsAddress(addressID)
}

// storeNextToUseAddresses stores the last used default external and internal
// addresses to the database. It will only update one of the values if the
// other passed address is nil.
//
// This function MUST be called with the manager lock held for reads.
func (m *Manager) storeNextToUseAddresses(nextExt dcrutil.Address,
	nextInt dcrutil.Address) error {
	// If we're only updating one address, fetch the current contents
	// and reuse the other address.
	doFetch := false
	if nextExt == nil || nextInt == nil {
		doFetch = true
	}
	if doFetch {
		nextExtFetch, nextIntFetch, err := m.nextToUseAddresses()
		if err != nil {
			return maybeConvertDbError(err)
		}
		if nextExt == nil {
			nextExt = nextExtFetch
		}
		if nextInt == nil {
			nextInt = nextIntFetch
		}
	}

	// These might still be nil if the wallet is being created from
	// a seed and the next addresses are uninitialized. Leave them
	// in their uninitialized state in this case.
	nextExtPKH := new([20]byte)
	nextIntPKH := new([20]byte)
	if nextExt != nil {
		nextExtPKH = nextExt.Hash160()
	}
	if nextInt != nil {
		nextIntPKH = nextInt.Hash160()
	}

	err := m.namespace.Update(func(tx walletdb.Tx) error {
		errLocal := putNextToUseAddrs(tx, *nextExtPKH, *nextIntPKH)
		return errLocal
	})
	if err != nil {
		return maybeConvertDbError(err)
	}

	return nil
}

// StoreNextToUseAddresses is the exported version of storeNextToUseAddresses. It
// is used to store the last used default external and internal addresses to
// the database upon closing the wallet. This is for addresses in the pool
// only.
//
// This function is safe for concurrent access.
func (m *Manager) StoreNextToUseAddresses(lastExt dcrutil.Address,
	lastInt dcrutil.Address) error {
	m.mtx.Lock()
	defer m.mtx.Unlock()

	return m.storeNextToUseAddresses(lastExt, lastInt)
}

// nextToUseAddresses is used to retrieve the next addresses for the
// default account that were stored upon wallet last closing. If the
// stored addresses are empty (zeroed), it returns nil pointers for
// the addresses.
func (m *Manager) nextToUseAddresses() (dcrutil.Address, dcrutil.Address, error) {
	var nextExtPKH [20]byte
	var nextIntPKH [20]byte

	err := m.namespace.View(func(tx walletdb.Tx) error {
		var errLocal error
		nextExtPKH, nextIntPKH, errLocal = fetchNextToUseAddrs(tx)
		return errLocal
	})
	if err != nil {
		return nil, nil, maybeConvertDbError(err)
	}

	var addrExt dcrutil.Address
	var addrInt dcrutil.Address
	var emptyArray [20]byte
	if nextExtPKH != emptyArray {
		var localErr error
		addrExt, localErr = dcrutil.NewAddressPubKeyHash(nextExtPKH[:],
			m.chainParams, chainec.ECTypeSecp256k1)
		if localErr != nil {
			return nil, nil, maybeConvertDbError(localErr)
		}
	}
	if nextIntPKH != emptyArray {
		var localErr error
		addrInt, localErr = dcrutil.NewAddressPubKeyHash(nextIntPKH[:],
			m.chainParams, chainec.ECTypeSecp256k1)
		if localErr != nil {
			return nil, nil, maybeConvertDbError(localErr)
		}
	}

	return addrExt, addrInt, nil
}

// NextToUseAddresses is the exported version of nextToUseAddresses. It
// is used to get the next default external and internal addresses from
// the database upon opening the wallet. This is for addresses in the pool
// only.
//
// This function is safe for concurrent access.
func (m *Manager) NextToUseAddresses() (dcrutil.Address, dcrutil.Address, error) {
	m.mtx.Lock()
	defer m.mtx.Unlock()

	return m.nextToUseAddresses()
}

// ImportPrivateKey imports a WIF private key into the address manager.  The
// imported address is created using either a compressed or uncompressed
// serialized public key, depending on the CompressPubKey bool of the WIF.
//
// All imported addresses will be part of the account defined by the
// ImportedAddrAccount constant.
//
// NOTE: When the address manager is watching-only, the private key itself will
// not be stored or available since it is private data.  Instead, only the
// public key will be stored.  This means it is paramount the private key is
// kept elsewhere as the watching-only address manager will NOT ever have access
// to it.
//
// This function will return an error if the address manager is locked and not
// watching-only, or not for the same network as the key trying to be imported.
// It will also return an error if the address already exists.  Any other errors
// returned are generally unexpected.
func (m *Manager) ImportPrivateKey(wif *dcrutil.WIF,
	bs *BlockStamp) (ManagedPubKeyAddress, error) {
	// Ensure the address is intended for network the address manager is
	// associated with.
	if !wif.IsForNet(m.chainParams) {
		str := fmt.Sprintf("private key is not for the same network the "+
			"address manager is configured for (%s)",
			m.chainParams.Name)
		return nil, managerError(ErrWrongNet, str, nil)
	}

	m.mtx.Lock()
	defer m.mtx.Unlock()

	// The manager must be unlocked to encrypt the imported private key.
	if m.locked && !m.watchingOnly {
		return nil, managerError(ErrLocked, errLocked, nil)
	}

	// Prevent duplicates.
	serializedPubKey := wif.SerializePubKey()
	pubKeyHash := dcrutil.Hash160(serializedPubKey)
	alreadyExists, err := m.existsAddress(pubKeyHash)
	if err != nil {
		return nil, err
	}
	if alreadyExists {
		str := fmt.Sprintf("address for public key %x already exists",
			serializedPubKey)
		return nil, managerError(ErrDuplicateAddress, str, nil)
	}

	// Encrypt public key.
	encryptedPubKey, err := m.cryptoKeyPub.Encrypt(serializedPubKey)
	if err != nil {
		str := fmt.Sprintf("failed to encrypt public key for %x",
			serializedPubKey)
		return nil, managerError(ErrCrypto, str, err)
	}

	// Encrypt the private key when not a watching-only address manager.
	var encryptedPrivKey []byte
	if !m.watchingOnly {
		privKeyBytes := wif.PrivKey.Serialize()
		encryptedPrivKey, err = m.cryptoKeyPriv.Encrypt(privKeyBytes)
		zero.Bytes(privKeyBytes)
		if err != nil {
			str := fmt.Sprintf("failed to encrypt private key for %x",
				serializedPubKey)
			return nil, managerError(ErrCrypto, str, err)
		}
	}

	// The start block needs to be updated when the newly imported address
	// is before the current one.
	updateStartBlock := bs.Height < m.syncState.startBlock.Height

	// Save the new imported address to the db and update start block (if
	// needed) in a single transaction.
	err = m.namespace.Update(func(tx walletdb.Tx) error {
		err := putImportedAddress(tx, pubKeyHash, ImportedAddrAccount,
			ssNone, encryptedPubKey, encryptedPrivKey)
		if err != nil {
			return err
		}

		if updateStartBlock {
			return putStartBlock(tx, bs)
		}

		return nil
	})
	if err != nil {
		return nil, err
	}

	// Now that the database has been updated, update the start block in
	// memory too if needed.
	if updateStartBlock {
		m.syncState.startBlock = *bs
	}

	// Create a new managed address based on the imported address.
	var managedAddr *managedAddress
	if !m.watchingOnly {
		managedAddr, err = newManagedAddress(m, ImportedAddrAccount,
			wif.PrivKey)
	} else {
		pubx, puby := wif.PrivKey.Public()
		pubKey := chainec.Secp256k1.NewPublicKey(pubx, puby)
		managedAddr, err = newManagedAddressWithoutPrivKey(m,
			ImportedAddrAccount, pubKey, true)
	}
	if err != nil {
		return nil, err
	}
	managedAddr.imported = true

	// Add the new managed address to the cache of recent addresses and
	// return it.
	m.addrs[addrKey(managedAddr.Address().ScriptAddress())] = managedAddr
	return managedAddr, nil
}

// ImportScript imports a user-provided script into the address manager.  The
// imported script will act as a pay-to-script-hash address.
//
// All imported script addresses will be part of the account defined by the
// ImportedAddrAccount constant.
//
// When the address manager is watching-only, the script itself will not be
// stored or available since it is considered private data.
//
// This function will return an error if the address manager is locked and not
// watching-only, or the address already exists.  Any other errors returned are
// generally unexpected.
func (m *Manager) ImportScript(script []byte,
	bs *BlockStamp) (ManagedScriptAddress, error) {
	m.mtx.Lock()
	defer m.mtx.Unlock()

	// The manager must be unlocked to encrypt the imported script.
	if m.locked && !m.watchingOnly {
		return nil, managerError(ErrLocked, errLocked, nil)
	}

	// Prevent duplicates.
	scriptHash := dcrutil.Hash160(script)
	alreadyExists, err := m.existsAddress(scriptHash)
	if err != nil {
		return nil, err
	}
	if alreadyExists {
		str := fmt.Sprintf("address for script hash %x already exists",
			scriptHash)
		return nil, managerError(ErrDuplicateAddress, str, nil)
	}

	// Encrypt the script hash using the crypto public key so it is
	// accessible when the address manager is locked or watching-only.
	encryptedHash, err := m.cryptoKeyPub.Encrypt(scriptHash)
	if err != nil {
		str := fmt.Sprintf("failed to encrypt script hash %x",
			scriptHash)
		return nil, managerError(ErrCrypto, str, err)
	}

	// Encrypt the script for storage in database using the crypto script
	// key when not a watching-only address manager.
	var encryptedScript []byte
	if !m.watchingOnly {
		encryptedScript, err = m.cryptoKeyScript.Encrypt(script)
		if err != nil {
			str := fmt.Sprintf("failed to encrypt script for %x",
				scriptHash)
			return nil, managerError(ErrCrypto, str, err)
		}
	}

	// The start block needs to be updated when the newly imported address
	// is before the current one.
	updateStartBlock := false
	if bs != nil {
		if bs.Height < m.syncState.startBlock.Height {
			updateStartBlock = true
		}
	}

	// Save the new imported address to the db and update start block (if
	// needed) in a single transaction.
	err = m.namespace.Update(func(tx walletdb.Tx) error {
		err := putScriptAddress(tx, scriptHash, ImportedAddrAccount,
			ssNone, encryptedHash, encryptedScript)
		if err != nil {
			return err
		}

		if updateStartBlock {
			return putStartBlock(tx, bs)
		}

		return nil
	})
	if err != nil {
		return nil, maybeConvertDbError(err)
	}

	// Now that the database has been updated, update the start block in
	// memory too if needed.
	if updateStartBlock {
		m.syncState.startBlock = *bs
	}

	// Create a new managed address based on the imported script.  Also,
	// when not a watching-only address manager, make a copy of the script
	// since it will be cleared on lock and the script the caller passed
	// should not be cleared out from under the caller.
	scriptAddr, err := newScriptAddress(m, ImportedAddrAccount, scriptHash,
		encryptedScript)
	if err != nil {
		return nil, err
	}
	if !m.watchingOnly {
		scriptAddr.scriptCT = make([]byte, len(script))
		copy(scriptAddr.scriptCT, script)
	}

	// Add the new managed address to the cache of recent addresses and
	// return it.
	m.addrs[addrKey(scriptHash)] = scriptAddr
	return scriptAddr, nil
}

// IsLocked returns whether or not the address managed is locked.  When it is
// unlocked, the decryption key needed to decrypt private keys used for signing
// is in memory.
func (m *Manager) IsLocked() bool {
	m.mtx.RLock()
	defer m.mtx.RUnlock()

	return m.locked
}

// Lock performs a best try effort to remove and zero all secret keys associated
// with the address manager.
//
// This function will return an error if invoked on a watching-only address
// manager.
func (m *Manager) Lock() error {
	// A watching-only address manager can't be locked.
	if m.watchingOnly {
		return managerError(ErrWatchingOnly, errWatchingOnly, nil)
	}

	m.mtx.Lock()
	defer m.mtx.Unlock()

	// Error on attempt to lock an already locked manager.
	if m.locked {
		return managerError(ErrLocked, errLocked, nil)
	}

	m.lock()
	return nil
}

// lookupAccount loads account number stored in the manager for the given
// account name
//
// This function MUST be called with the manager lock held for reads.
func (m *Manager) lookupAccount(name string) (uint32, error) {
	var account uint32
	err := m.namespace.View(func(tx walletdb.Tx) error {
		var err error
		account, err = fetchAccountByName(tx, name)
		return err
	})
	return account, err
}

// LookupAccount loads account number stored in the manager for the given
// account name
func (m *Manager) LookupAccount(name string) (uint32, error) {
	m.mtx.RLock()
	defer m.mtx.RUnlock()

	return m.lookupAccount(name)
}

// Unlock derives the master private key from the specified passphrase.  An
// invalid passphrase will return an error.  Otherwise, the derived secret key
// is stored in memory until the address manager is locked.  Any failures that
// occur during this function will result in the address manager being locked,
// even if it was already unlocked prior to calling this function.
//
// This function will return an error if invoked on a watching-only address
// manager.
func (m *Manager) Unlock(passphrase []byte) error {
	// A watching-only address manager can't be unlocked.
	if m.watchingOnly {
		return managerError(ErrWatchingOnly, errWatchingOnly, nil)
	}

	m.mtx.Lock()
	defer m.mtx.Unlock()

	// Avoid actually unlocking if the manager is already unlocked
	// and the passphrases match.
	if !m.locked {
		saltedPassphrase := append(m.privPassphraseSalt[:],
			passphrase...)
		hashedPassphrase := sha512.Sum512(saltedPassphrase)
		zero.Bytes(saltedPassphrase)
		if hashedPassphrase != m.hashedPrivPassphrase {
			m.lock()
			str := "invalid passphrase for master private key"
			return managerError(ErrWrongPassphrase, str, nil)
		}
		return nil
	}

	// Derive the master private key using the provided passphrase.
	if err := m.masterKeyPriv.DeriveKey(&passphrase); err != nil {
		m.lock()
		if err == snacl.ErrInvalidPassword {
			str := "invalid passphrase for master private key"
			return managerError(ErrWrongPassphrase, str, nil)
		}

		str := "failed to derive master private key"
		return managerError(ErrCrypto, str, err)
	}

	// Use the master private key to decrypt the crypto private key.
	decryptedKey, err := m.masterKeyPriv.Decrypt(m.cryptoKeyPrivEncrypted)
	if err != nil {
		m.lock()
		str := "failed to decrypt crypto private key"
		return managerError(ErrCrypto, str, err)
	}
	m.cryptoKeyPriv.CopyBytes(decryptedKey)
	zero.Bytes(decryptedKey)

	// Use the crypto private key to decrypt all of the account private
	// extended keys.
	for account, acctInfo := range m.acctInfo {
		decrypted, err := m.cryptoKeyPriv.Decrypt(acctInfo.acctKeyEncrypted)
		if err != nil {
			m.lock()
			str := fmt.Sprintf("failed to decrypt account %d "+
				"private key", account)
			return managerError(ErrCrypto, str, err)
		}

		acctKeyPriv, err := hdkeychain.NewKeyFromString(string(decrypted))
		zero.Bytes(decrypted)
		if err != nil {
			m.lock()
			str := fmt.Sprintf("failed to regenerate account %d "+
				"extended key", account)
			return managerError(ErrKeyChain, str, err)
		}
		acctInfo.acctKeyPriv = acctKeyPriv
	}

	// Derive any private keys that are pending due to them being created
	// while the address manager was locked.
	for _, info := range m.deriveOnUnlock {
		addressKey, err := m.deriveKeyFromPath(info.managedAddr.account,
			info.branch, info.index, true)
		if err != nil {
			m.lock()
			return err
		}

		// It's ok to ignore the error here since it can only fail if
		// the extended key is not private, however it was just derived
		// as a private key.
		privKey, err := addressKey.ECPrivKey()
		if err != nil {
			m.lock()
			return err
		}
		addressKey.Zero()

		privKeyBytes := privKey.Serialize()
		privKeyEncrypted, err := m.cryptoKeyPriv.Encrypt(privKeyBytes)
		zero.BigInt(privKey.GetD())
		if err != nil {
			m.lock()
			str := fmt.Sprintf("failed to encrypt private key for "+
				"address %s", info.managedAddr.Address())
			return managerError(ErrCrypto, str, err)
		}
		info.managedAddr.privKeyEncrypted = privKeyEncrypted
		info.managedAddr.privKeyCT = privKeyBytes

		// Avoid re-deriving this key on subsequent unlocks.
		m.deriveOnUnlock[0] = nil
		m.deriveOnUnlock = m.deriveOnUnlock[1:]
	}

	m.locked = false
	saltedPassphrase := append(m.privPassphraseSalt[:], passphrase...)
	m.hashedPrivPassphrase = sha512.Sum512(saltedPassphrase)
	zero.Bytes(saltedPassphrase)
	return nil
}

// fetchUsed returns true if the provided address id was flagged used.
func (m *Manager) fetchUsed(addressID []byte) (bool, error) {
	var used bool
	err := m.namespace.View(func(tx walletdb.Tx) error {
		used = fetchAddressUsed(tx, addressID)
		return nil
	})
	return used, err
}

// MarkUsed updates the used flag for the provided address.
func (m *Manager) MarkUsed(address dcrutil.Address) error {
	addressID := address.ScriptAddress()
	err := m.namespace.Update(func(tx walletdb.Tx) error {
		return markAddressUsed(tx, addressID)
	})
	if err != nil {
		return maybeConvertDbError(err)
	}
	// Clear caches which might have stale entries for used addresses
	m.mtx.Lock()
	delete(m.addrs, addrKey(addressID))
	m.mtx.Unlock()
	return nil
}

// ChainParams returns the chain parameters for this address manager.
func (m *Manager) ChainParams() *chaincfg.Params {
	// NOTE: No need for mutex here since the net field does not change
	// after the manager instance is created.

	return m.chainParams
}

// GetAddress accesses the internal extended keys to produce an address for
// some given branch and index. In contrast to the NextAddresses function, this
// function does NOT add this address to the address manager. It is used for
// rescanning the actively used addresses in the wallet.
func (m *Manager) GetAddress(index uint32, account uint32,
	branch uint32) (dcrutil.Address, error) {
	// Enforce maximum account number.
	if account > MaxAccountNum {
		err := managerError(ErrAccountNumTooHigh, errAcctTooHigh, nil)
		return nil, err
	}

	m.mtx.Lock()
	defer m.mtx.Unlock()

	// The next address can only be generated for accounts that have already
	// been created.
	acctInfo, err := m.loadAccountInfo(account)
	if err != nil {
		return nil, err
	}
	acctKey := acctInfo.acctKeyPub

	// Derive the appropriate branch key and ensure it is zeroed when done.
	branchKey, err := acctKey.Child(branch)
	if err != nil {
		str := fmt.Sprintf("failed to derive extended key branch %d",
			branch)
		return nil, managerError(ErrKeyChain, str, err)
	}
	defer branchKey.Zero() // Ensure branch key is zeroed when done.

	key, err := branchKey.Child(index)
	if err != nil {
		str := fmt.Sprintf("failed to generate child %d", index)
		return nil, managerError(ErrKeyChain, str, err)
	}

	addr, err := key.Address(m.chainParams)
	if err != nil {
		str := fmt.Sprintf("failed to generate address %d", key)
		return nil, managerError(ErrCreateAddress, str, err)
	}

	return addr, nil
}

// nextAddresses returns the specified number of next chained address from the
// branch indicated by the internal flag.
//
// This function MUST be called with the manager lock held for writes.
func (m *Manager) nextAddresses(account uint32, numAddresses uint32,
	internal bool) ([]ManagedAddress, error) {
	// The next address can only be generated for accounts that have already
	// been created.
	acctInfo, err := m.loadAccountInfo(account)
	if err != nil {
		return nil, err
	}

	// Choose the account key to used based on whether the address manager
	// is locked.
	acctKey := acctInfo.acctKeyPub
	if !m.locked {
		acctKey = acctInfo.acctKeyPriv
	}

	// Choose the branch key and index depending on whether or not this
	// is an internal address.
	branchNum, nextIndex := ExternalBranch, acctInfo.nextExternalIndex
	if internal {
		branchNum = InternalBranch
		nextIndex = acctInfo.nextInternalIndex
	}

	// Ensure the requested number of addresses doesn't exceed the maximum
	// allowed for this account.
	if numAddresses > MaxAddressesPerAccount || nextIndex+numAddresses >
		MaxAddressesPerAccount {
		str := fmt.Sprintf("%d new addresses would exceed the maximum "+
			"allowed number of addresses per account of %d",
			numAddresses, MaxAddressesPerAccount)
		return nil, managerError(ErrTooManyAddresses, str, nil)
	}

	// Derive the appropriate branch key and ensure it is zeroed when done.
	branchKey, err := acctKey.Child(branchNum)
	if err != nil {
		str := fmt.Sprintf("failed to derive extended key branch %d",
			branchNum)
		return nil, managerError(ErrKeyChain, str, err)
	}
	defer branchKey.Zero() // Ensure branch key is zeroed when done.

	// Create the requested number of addresses and keep track of the index
	// with each one.
	addressInfo := make([]*unlockDeriveInfo, 0, numAddresses)
	for i := uint32(0); i < numAddresses; i++ {
		// There is an extremely small chance that a particular child is
		// invalid, so use a loop to derive the next valid child.
		var nextKey *hdkeychain.ExtendedKey
		for {
			// Derive the next child in the external chain branch.
			key, err := branchKey.Child(nextIndex)
			if err != nil {
				// When this particular child is invalid, skip to the
				// next index.
				if err == hdkeychain.ErrInvalidChild {
					nextIndex++
					continue
				}

				str := fmt.Sprintf("failed to generate child %d",
					nextIndex)
				return nil, managerError(ErrKeyChain, str, err)
			}
			key.SetNet(m.chainParams)

			nextIndex++
			nextKey = key
			break
		}

		// Create a new managed address based on the public or private
		// key depending on whether the generated key is private.  Also,
		// zero the next key after creating the managed address from it.
		managedAddr, err := newManagedAddressFromExtKey(m, account, nextKey)
		nextKey.Zero()
		if err != nil {
			return nil, err
		}
		if internal {
			managedAddr.internal = true
		}
		info := unlockDeriveInfo{
			managedAddr: managedAddr,
			branch:      branchNum,
			index:       nextIndex - 1,
		}
		addressInfo = append(addressInfo, &info)
	}

	// Now that all addresses have been successfully generated, update the
	// database in a single transaction.
	err = m.namespace.Update(func(tx walletdb.Tx) error {
		for _, info := range addressInfo {
			ma := info.managedAddr
			addressID := ma.Address().ScriptAddress()
			err := putChainedAddress(tx, addressID, account, ssFull,
				info.branch, info.index)
			if err != nil {
				return err
			}
		}

		return nil
	})
	if err != nil {
		return nil, maybeConvertDbError(err)
	}

	// Finally update the next address tracking and add the addresses to the
	// cache after the newly generated addresses have been successfully
	// added to the db.
	managedAddresses := make([]ManagedAddress, 0, len(addressInfo))
	for _, info := range addressInfo {
		ma := info.managedAddr
		m.addrs[addrKey(ma.Address().ScriptAddress())] = ma

		// Add the new managed address to the list of addresses that
		// need their private keys derived when the address manager is
		// next unlocked.
		if m.locked && !m.watchingOnly {
			m.deriveOnUnlock = append(m.deriveOnUnlock, info)
		}

		managedAddresses = append(managedAddresses, ma)
	}

	// Set the last address and next address for tracking.
	ma := addressInfo[len(addressInfo)-1].managedAddr
	if internal {
		acctInfo.nextInternalIndex = nextIndex
		acctInfo.lastInternalAddr = ma
	} else {
		acctInfo.nextExternalIndex = nextIndex
		acctInfo.lastExternalAddr = ma
	}

	return managedAddresses, nil
}

// NextExternalAddresses returns the specified number of next chained addresses
// that are intended for external use from the address manager.
func (m *Manager) NextExternalAddresses(account uint32,
	numAddresses uint32) ([]ManagedAddress, error) {
	// Enforce maximum account number.
	if account > MaxAccountNum {
		err := managerError(ErrAccountNumTooHigh, errAcctTooHigh, nil)
		return nil, err
	}

	m.mtx.Lock()
	defer m.mtx.Unlock()

	return m.nextAddresses(account, numAddresses, false)
}

// NextInternalAddresses returns the specified number of next chained addresses
// that are intended for internal use such as change from the address manager.
func (m *Manager) NextInternalAddresses(account uint32,
	numAddresses uint32) ([]ManagedAddress, error) {
	// Enforce maximum account number.
	if account > MaxAccountNum {
		err := managerError(ErrAccountNumTooHigh, errAcctTooHigh, nil)
		return nil, err
	}

	m.mtx.Lock()
	defer m.mtx.Unlock()

	return m.nextAddresses(account, numAddresses, true)
}

// LastExternalAddress returns the most recently requested chained external
// address from calling NextExternalAddress for the given account.  The first
// external address for the account will be returned if none have been
// previously requested.
//
// This function will return an error if the provided account number is greater
// than the MaxAccountNum constant or there is no account information for the
// passed account.  Any other errors returned are generally unexpected.
func (m *Manager) LastExternalAddress(account uint32) (ManagedAddress, uint32,
	error) {
	// Enforce maximum account number.
	if account > MaxAccountNum {
		err := managerError(ErrAccountNumTooHigh, errAcctTooHigh, nil)
		return nil, 0, err
	}

	m.mtx.Lock()
	defer m.mtx.Unlock()

	// Load account information for the passed account.  It is typically
	// cached, but if not it will be loaded from the database.
	acctInfo, err := m.loadAccountInfo(account)
	if err != nil {
		return nil, 0, err
	}

	if acctInfo.nextExternalIndex > 0 {
		return acctInfo.lastExternalAddr, acctInfo.nextExternalIndex - 1, nil
	}

	return nil, 0, managerError(ErrAddressNotFound,
		"no previous external address", nil)
}

// LastInternalAddress returns the most recently requested chained internal
// address from calling NextInternalAddress for the given account.  The first
// internal address for the account will be returned if none have been
// previously requested.
//
// This function will return an error if the provided account number is greater
// than the MaxAccountNum constant or there is no account information for the
// passed account.  Any other errors returned are generally unexpected.
func (m *Manager) LastInternalAddress(account uint32) (ManagedAddress, uint32,
	error) {
	// Enforce maximum account number.
	if account > MaxAccountNum {
		err := managerError(ErrAccountNumTooHigh, errAcctTooHigh, nil)
		return nil, 0, err
	}

	m.mtx.Lock()
	defer m.mtx.Unlock()

	// Load account information for the passed account.  It is typically
	// cached, but if not it will be loaded from the database.
	acctInfo, err := m.loadAccountInfo(account)
	if err != nil {
		return nil, 0, err
	}

	if acctInfo.nextInternalIndex > 0 {
		return acctInfo.lastInternalAddr, acctInfo.nextInternalIndex - 1, nil
	}

	return nil, 0, managerError(ErrAddressNotFound, "no previous internal address",
		nil)
}

// ValidateAccountName validates the given account name and returns an error,
// if any.
func ValidateAccountName(name string) error {
	if name == "" {
		str := "accounts may not be named the empty string"
		return managerError(ErrInvalidAccount, str, nil)
	}
	if isReservedAccountName(name) {
		str := "reserved account name"
		return managerError(ErrInvalidAccount, str, nil)
	}
	return nil
}

// NewAccount creates and returns a new account stored in the manager based
// on the given account name.  If an account with the same name already exists,
// ErrDuplicateAccount will be returned.  Since creating a new account requires
// access to the cointype keys (from which extended account keys are derived),
// it requires the manager to be unlocked.
func (m *Manager) NewAccount(name string) (uint32, error) {
	if m.watchingOnly {
		return 0, managerError(ErrWatchingOnly, errWatchingOnly, nil)
	}

	m.mtx.Lock()
	defer m.mtx.Unlock()

	if m.locked {
		return 0, managerError(ErrLocked, errLocked, nil)
	}

	// Validate account name
	if err := ValidateAccountName(name); err != nil {
		return 0, err
	}

	// Check that account with the same name does not exist
	_, err := m.lookupAccount(name)
	if err == nil {
		str := fmt.Sprintf("account with the same name already exists")
		return 0, managerError(ErrDuplicateAccount, str, err)
	}

	var account uint32
	var coinTypePrivEnc []byte

	// Fetch latest account, and create a new account in the same transaction
	err = m.namespace.Update(func(tx walletdb.Tx) error {
		var err error
		// Fetch the latest account number to generate the next account number
		account, err = fetchLastAccount(tx)
		if err != nil {
			return err
		}
		account++
		// Fetch the cointype key which will be used to derive the next account
		// extended keys
		_, coinTypePrivEnc, err = fetchCoinTypeKeys(tx)
		if err != nil {
			return err
		}

		// Decrypt the cointype key
		serializedKeyPriv, err := m.cryptoKeyPriv.Decrypt(coinTypePrivEnc)
		if err != nil {
			str := fmt.Sprintf("failed to decrypt cointype serialized private key")
			return managerError(ErrLocked, str, err)
		}
		coinTypeKeyPriv, err :=
			hdkeychain.NewKeyFromString(string(serializedKeyPriv))
		zero.Bytes(serializedKeyPriv)
		if err != nil {
			str := fmt.Sprintf("failed to create cointype extended private key")
			return managerError(ErrKeyChain, str, err)
		}

		// Derive the account key using the cointype key
		acctKeyPriv, err := deriveAccountKey(coinTypeKeyPriv, account)
		coinTypeKeyPriv.Zero()
		if err != nil {
			str := "failed to convert private key for account"
			return managerError(ErrKeyChain, str, err)
		}
		acctKeyPub, err := acctKeyPriv.Neuter()
		if err != nil {
			str := "failed to convert public key for account"
			return managerError(ErrKeyChain, str, err)
		}
		// Encrypt the default account keys with the associated crypto keys.
		apes, err := acctKeyPub.String()
		if err != nil {
			str := "failed to get public key string for account"
			return managerError(ErrCrypto, str, err)
		}
		acctPubEnc, err := m.cryptoKeyPub.Encrypt([]byte(apes))
		if err != nil {
			str := "failed to  encrypt public key for account"
			return managerError(ErrCrypto, str, err)
		}
		apes, err = acctKeyPriv.String()
		if err != nil {
			str := "failed to get private key string for account"
			return managerError(ErrCrypto, str, err)
		}
		acctPrivEnc, err := m.cryptoKeyPriv.Encrypt([]byte(apes))
		if err != nil {
			str := "failed to encrypt private key for account"
			return managerError(ErrCrypto, str, err)
		}
		// We have the encrypted account extended keys, so save them to the
		// database
		err = putAccountInfo(tx, account, acctPubEnc, acctPrivEnc, 0, 0, name)
		if err != nil {
			return err
		}

		// Save last account metadata
		if err := putLastAccount(tx, account); err != nil {
			return err
		}
		return nil
	})
	return account, err
}

// RenameAccount renames an account stored in the manager based on the
// given account number with the given name.  If an account with the same name
// already exists, ErrDuplicateAccount will be returned.
func (m *Manager) RenameAccount(account uint32, name string) error {
	m.mtx.Lock()
	defer m.mtx.Unlock()

	// Ensure that a reserved account is not being renamed.
	if isReservedAccountNum(account) {
		str := "reserved account cannot be renamed"
		return managerError(ErrInvalidAccount, str, nil)
	}

	// Check that account with the new name does not exist
	_, err := m.lookupAccount(name)
	if err == nil {
		str := fmt.Sprintf("account with the same name already exists")
		return managerError(ErrDuplicateAccount, str, err)
	}
	// Validate account name
	if err := ValidateAccountName(name); err != nil {
		return err
	}

	var rowInterface interface{}
	err = m.namespace.Update(func(tx walletdb.Tx) error {
		var err error
		rowInterface, err = fetchAccountInfo(tx, account)
		if err != nil {
			return err
		}
		// Ensure the account type is a BIP0044 account.
		row, ok := rowInterface.(*dbBIP0044AccountRow)
		if !ok {
			str := fmt.Sprintf("unsupported account type %T", row)
			err = managerError(ErrDatabase, str, nil)
		}
		// Remove the old name key from the accout id index
		if err = deleteAccountIDIndex(tx, account); err != nil {
			return err
		}
		// Remove the old name key from the account name index
		if err = deleteAccountNameIndex(tx, row.name); err != nil {
			return err
		}
		err = putAccountInfo(tx, account, row.pubKeyEncrypted,
			row.privKeyEncrypted, row.nextExternalIndex, row.nextInternalIndex,
			name)
		return err
	})

	// Update in-memory account info with new name if cached and the db
	// write was successful.
	if err == nil {
		if acctInfo, ok := m.acctInfo[account]; ok {
			acctInfo.acctName = name
		}
	}

	return err
}

// AccountName returns the account name for the given account number
// stored in the manager.
func (m *Manager) AccountName(account uint32) (string, error) {
	var acctName string
	err := m.namespace.View(func(tx walletdb.Tx) error {
		var err error
		acctName, err = fetchAccountName(tx, account)
		return err
	})
	if err != nil {
		return "", err
	}

	return acctName, nil
}

// ForEachAccount calls the given function with each account stored in the
// manager, breaking early on error.
func (m *Manager) ForEachAccount(fn func(account uint32) error) error {
	return m.namespace.View(func(tx walletdb.Tx) error {
		return forEachAccount(tx, fn)
	})
}

// LastAccount returns the last account stored in the manager.
func (m *Manager) LastAccount() (uint32, error) {
	var account uint32
	err := m.namespace.View(func(tx walletdb.Tx) error {
		var err error
		account, err = fetchLastAccount(tx)
		return err
	})
	return account, err
}

// ForEachAccountAddress calls the given function with each address of
// the given account stored in the manager, breaking early on error.
func (m *Manager) ForEachAccountAddress(account uint32,
	fn func(maddr ManagedAddress) error) error {
	m.mtx.Lock()
	defer m.mtx.Unlock()

	addrFn := func(rowInterface interface{}) error {
		managedAddr, err := m.rowInterfaceToManaged(rowInterface)
		if err != nil {
			return err
		}
		return fn(managedAddr)
	}

	err := m.namespace.View(func(tx walletdb.Tx) error {
		return forEachAccountAddress(tx, account, addrFn)
	})
	if err != nil {
		return maybeConvertDbError(err)
	}
	return nil
}

// ForEachActiveAccountAddress calls the given function with each active
// address of the given account stored in the manager, breaking early on
// error.
// TODO(tuxcanfly): actually return only active addresses
func (m *Manager) ForEachActiveAccountAddress(account uint32,
	fn func(maddr ManagedAddress) error) error {
	return m.ForEachAccountAddress(account, fn)
}

// ForEachActiveAddress calls the given function with each active address
// stored in the manager, breaking early on error.
func (m *Manager) ForEachActiveAddress(fn func(addr dcrutil.Address) error) error {
	m.mtx.Lock()
	defer m.mtx.Unlock()

	addrFn := func(rowInterface interface{}) error {
		managedAddr, err := m.rowInterfaceToManaged(rowInterface)
		if err != nil {
			return err
		}
		return fn(managedAddr.Address())
	}

	err := m.namespace.View(func(tx walletdb.Tx) error {
		return forEachActiveAddress(tx, addrFn)
	})
	if err != nil {
		return maybeConvertDbError(err)
	}
	return nil
}

// selectCryptoKey selects the appropriate crypto key based on the key type. An
// error is returned when an invalid key type is specified or the requested key
// requires the manager to be unlocked when it isn't.
//
// This function MUST be called with the manager lock held for reads.
func (m *Manager) selectCryptoKey(keyType CryptoKeyType) (EncryptorDecryptor,
	error) {
	if keyType == CKTPrivate || keyType == CKTScript {
		// The manager must be unlocked to work with the private keys.
		if m.locked || m.watchingOnly {
			return nil, managerError(ErrLocked, errLocked, nil)
		}
	}

	var cryptoKey EncryptorDecryptor
	switch keyType {
	case CKTPrivate:
		cryptoKey = m.cryptoKeyPriv
	case CKTScript:
		cryptoKey = m.cryptoKeyScript
	case CKTPublic:
		cryptoKey = m.cryptoKeyPub
	default:
		return nil, managerError(ErrInvalidKeyType, "invalid key type",
			nil)
	}

	return cryptoKey, nil
}

// Encrypt in using the crypto key type specified by keyType.
func (m *Manager) Encrypt(keyType CryptoKeyType, in []byte) ([]byte, error) {
	// Encryption must be performed under the manager mutex since the
	// keys are cleared when the manager is locked.
	m.mtx.Lock()
	defer m.mtx.Unlock()

	cryptoKey, err := m.selectCryptoKey(keyType)
	if err != nil {
		return nil, err
	}

	encrypted, err := cryptoKey.Encrypt(in)
	if err != nil {
		return nil, managerError(ErrCrypto, "failed to encrypt", err)
	}
	return encrypted, nil
}

// Decrypt in using the crypto key type specified by keyType.
func (m *Manager) Decrypt(keyType CryptoKeyType, in []byte) ([]byte, error) {
	// Decryption must be performed under the manager mutex since the
	// keys are cleared when the manager is locked.
	m.mtx.Lock()
	defer m.mtx.Unlock()

	cryptoKey, err := m.selectCryptoKey(keyType)
	if err != nil {
		return nil, err
	}

	decrypted, err := cryptoKey.Decrypt(in)
	if err != nil {
		return nil, managerError(ErrCrypto, "failed to decrypt", err)
	}
	return decrypted, nil
}

// newManager returns a new locked address manager with the given parameters.
func newManager(namespace walletdb.Namespace, chainParams *chaincfg.Params,
	masterKeyPub *snacl.SecretKey, masterKeyPriv *snacl.SecretKey,
	cryptoKeyPub EncryptorDecryptor, cryptoKeyPrivEncrypted,
	cryptoKeyScriptEncrypted []byte, syncInfo *syncState,
	privPassphraseSalt [saltSize]byte) *Manager {

	return &Manager{
		namespace:                namespace,
		chainParams:              chainParams,
		addrs:                    make(map[addrKey]ManagedAddress),
		syncState:                *syncInfo,
		locked:                   true,
		acctInfo:                 make(map[uint32]*accountInfo),
		masterKeyPub:             masterKeyPub,
		masterKeyPriv:            masterKeyPriv,
		cryptoKeyPub:             cryptoKeyPub,
		cryptoKeyPrivEncrypted:   cryptoKeyPrivEncrypted,
		cryptoKeyPriv:            &cryptoKey{},
		cryptoKeyScriptEncrypted: cryptoKeyScriptEncrypted,
		cryptoKeyScript:          &cryptoKey{},
		privPassphraseSalt:       privPassphraseSalt,
	}
}

// deriveCoinTypeKey derives the cointype key which can be used to derive the
// extended key for an account according to the hierarchy described by BIP0044
// given the coin type key.
//
// In particular this is the hierarchical deterministic extended key path:
// m/44'/<coin type>'
func deriveCoinTypeKey(masterNode *hdkeychain.ExtendedKey,
	coinType uint32) (*hdkeychain.ExtendedKey, error) {
	// Enforce maximum coin type.
	if coinType > maxCoinType {
		err := managerError(ErrCoinTypeTooHigh, errCoinTypeTooHigh, nil)
		return nil, err
	}

	// The hierarchy described by BIP0043 is:
	//  m/<purpose>'/*
	// This is further extended by BIP0044 to:
	//  m/44'/<coin type>'/<account>'/<branch>/<address index>
	//
	// The branch is 0 for external addresses and 1 for internal addresses.

	// Derive the purpose key as a child of the master node.
	purpose, err := masterNode.Child(44 + hdkeychain.HardenedKeyStart)
	if err != nil {
		return nil, err
	}

	// Derive the coin type key as a child of the purpose key.
	coinTypeKey, err := purpose.Child(coinType + hdkeychain.HardenedKeyStart)
	if err != nil {
		return nil, err
	}

	return coinTypeKey, nil
}

// deriveAccountKey derives the extended key for an account according to the
// hierarchy described by BIP0044 given the master node.
//
// In particular this is the hierarchical deterministic extended key path:
//   m/44'/<coin type>'/<account>'
func deriveAccountKey(coinTypeKey *hdkeychain.ExtendedKey,
	account uint32) (*hdkeychain.ExtendedKey, error) {
	// Enforce maximum account number.
	if account > MaxAccountNum {
		err := managerError(ErrAccountNumTooHigh, errAcctTooHigh, nil)
		return nil, err
	}

	// Derive the account key as a child of the coin type key.
	return coinTypeKey.Child(account + hdkeychain.HardenedKeyStart)
}

// checkBranchKeys ensures deriving the extended keys for the internal and
// external branches given an account key does not result in an invalid child
// error which means the chosen seed is not usable.  This conforms to the
// hierarchy described by BIP0044 so long as the account key is already derived
// accordingly.
//
// In particular this is the hierarchical deterministic extended key path:
//   m/44'/<coin type>'/<account>'/<branch>
//
// The branch is 0 for external addresses and 1 for internal addresses.
func checkBranchKeys(acctKey *hdkeychain.ExtendedKey) error {
	// Derive the external branch as the first child of the account key.
	if _, err := acctKey.Child(ExternalBranch); err != nil {
		return err
	}

	// Derive the external branch as the second child of the account key.
	_, err := acctKey.Child(InternalBranch)
	return err
}

// loadManager returns a new address manager that results from loading it from
// the passed opened database.  The public passphrase is required to decrypt the
// public keys.
func loadManager(namespace walletdb.Namespace, pubPassphrase []byte,
	chainParams *chaincfg.Params) (*Manager, error) {
	// Perform all database lookups in a read-only view.
	var watchingOnly bool
	var masterKeyPubParams, masterKeyPrivParams []byte
	var cryptoKeyPubEnc, cryptoKeyPrivEnc, cryptoKeyScriptEnc []byte
	var syncedTo, startBlock *BlockStamp
	var recentHeight int32
	var recentHashes []chainhash.Hash
	err := namespace.View(func(tx walletdb.Tx) error {
		// Load whether or not the manager is watching-only from the db.
		var err error
		watchingOnly, err = fetchWatchingOnly(tx)
		if err != nil {
			return err
		}

		// Load the master key params from the db.
		masterKeyPubParams, masterKeyPrivParams, err =
			fetchMasterKeyParams(tx)
		if err != nil {
			return err
		}

		// Load the crypto keys from the db.
		cryptoKeyPubEnc, cryptoKeyPrivEnc, cryptoKeyScriptEnc, err =
			fetchCryptoKeys(tx)
		if err != nil {
			return err
		}

		// Load the sync state from the db.
		syncedTo, err = fetchSyncedTo(tx)
		if err != nil {
			return err
		}
		startBlock, err = fetchStartBlock(tx)
		if err != nil {
			return err
		}

		recentHeight, recentHashes, err = fetchRecentBlocks(tx)
		return err
	})
	if err != nil {
		return nil, maybeConvertDbError(err)
	}

	// When not a watching-only manager, set the master private key params,
	// but don't derive it now since the manager starts off locked.
	var masterKeyPriv snacl.SecretKey
	if !watchingOnly {
		err := masterKeyPriv.Unmarshal(masterKeyPrivParams)
		if err != nil {
			str := "failed to unmarshal master private key"
			return nil, managerError(ErrCrypto, str, err)
		}
	}

	// Derive the master public key using the serialized params and provided
	// passphrase.
	var masterKeyPub snacl.SecretKey
	if err := masterKeyPub.Unmarshal(masterKeyPubParams); err != nil {
		str := "failed to unmarshal master public key"
		return nil, managerError(ErrCrypto, str, err)
	}
	if err := masterKeyPub.DeriveKey(&pubPassphrase); err != nil {
		str := "invalid passphrase for master public key"
		return nil, managerError(ErrWrongPassphrase, str, nil)
	}

	// Use the master public key to decrypt the crypto public key.
	cryptoKeyPub := &cryptoKey{snacl.CryptoKey{}}
	cryptoKeyPubCT, err := masterKeyPub.Decrypt(cryptoKeyPubEnc)
	if err != nil {
		str := "failed to decrypt crypto public key"
		return nil, managerError(ErrCrypto, str, err)
	}
	cryptoKeyPub.CopyBytes(cryptoKeyPubCT)
	zero.Bytes(cryptoKeyPubCT)

	// Create the sync state struct.
	syncInfo := newSyncState(startBlock, syncedTo, recentHeight, recentHashes)

	// Generate private passphrase salt.
	var privPassphraseSalt [saltSize]byte
	_, err = rand.Read(privPassphraseSalt[:])
	if err != nil {
		str := "failed to read random source for passphrase salt"
		return nil, managerError(ErrCrypto, str, err)
	}

	// Create new address manager with the given parameters.  Also, override
	// the defaults for the additional fields which are not specified in the
	// call to new with the values loaded from the database.
	mgr := newManager(namespace, chainParams, &masterKeyPub, &masterKeyPriv,
		cryptoKeyPub, cryptoKeyPrivEnc, cryptoKeyScriptEnc, syncInfo,
		privPassphraseSalt)
	mgr.watchingOnly = watchingOnly
	return mgr, nil
}

// Open loads an existing address manager from the given namespace.  The public
// passphrase is required to decrypt the public keys used to protect the public
// information such as addresses.  This is important since access to BIP0032
// extended keys means it is possible to generate all future addresses.
//
// If a config structure is passed to the function, that configuration
// will override the defaults.
//
// A ManagerError with an error code of ErrNoExist will be returned if the
// passed manager does not exist in the specified namespace.
func Open(namespace walletdb.Namespace, pubPassphrase []byte,
	chainParams *chaincfg.Params, cbs *OpenCallbacks) (*Manager, error) {
	// Return an error if the manager has NOT already been created in the
	// given database namespace.
	exists, err := managerExists(namespace)
	if err != nil {
		return nil, err
	}
	if !exists {
		str := "the specified address manager does not exist"
		return nil, managerError(ErrNoExist, str, nil)
	}

	// Upgrade the manager to the latest version as needed.
	if err := upgradeManager(namespace, pubPassphrase, chainParams,
		cbs); err != nil {
		return nil, err
	}

	return loadManager(namespace, pubPassphrase, chainParams)
}

// Create creates a new address manager in the given namespace.  The seed must
// conform to the standards described in hdkeychain.NewMaster and will be used
// to create the master root node from which all hierarchical deterministic
// addresses are derived.  This allows all chained addresses in the address
// manager to be recovered by using the same seed.
//
// All private and public keys and information are protected by secret keys
// derived from the provided private and public passphrases.  The public
// passphrase is required on subsequent opens of the address manager, and the
// private passphrase is required to unlock the address manager in order to gain
// access to any private keys and information.
//
// If a config structure is passed to the function, that configuration
// will override the defaults.
//
// A ManagerError with an error code of ErrAlreadyExists will be returned the
// address manager already exists in the specified namespace.
<<<<<<< HEAD
func Create(namespace walletdb.Namespace, seed, pubPassphrase,
	privPassphrase []byte, chainParams *chaincfg.Params,
	config *ScryptOptions, unsafeMainNet bool) (*Manager, error) {
=======
func Create(namespace walletdb.Namespace, seed, pubPassphrase, privPassphrase []byte, chainParams *chaincfg.Params, config *ScryptOptions) error {
>>>>>>> fcccae3d
	// Return an error if the manager has already been created in the given
	// database namespace.
	exists, err := managerExists(namespace)
	if err != nil {
		return err
	}
	if exists {
		return managerError(ErrAlreadyExists, errAlreadyExists, nil)
	}

	// Ensure the private passphrase is not empty.
	if len(privPassphrase) == 0 {
		str := "private passphrase may not be empty"
		return managerError(ErrEmptyPassphrase, str, nil)
	}

	// Perform the initial bucket creation and database namespace setup.
	if err := createManagerNS(namespace); err != nil {
		return err
	}

	if config == nil {
		config = &DefaultScryptOptions
	}

	// Generate the BIP0044 HD key structure to ensure the provided seed
	// can generate the required structure with no issues.

	// Derive the master extended key from the seed.
	root, err := hdkeychain.NewMaster(seed, chainParams)
	if err != nil {
		str := "failed to derive master extended key"
		return managerError(ErrKeyChain, str, err)
	}

	// Derive the cointype key according to BIP0044.
	coinTypeKeyPriv, err := deriveCoinTypeKey(root, chainParams.HDCoinType)
	if err != nil {
		str := "failed to derive cointype extended key"
		return managerError(ErrKeyChain, str, err)
	}
	defer coinTypeKeyPriv.Zero()

	// Derive the account key for the first account according to BIP0044.
	acctKeyPriv, err := deriveAccountKey(coinTypeKeyPriv, 0)
	if err != nil {
		// The seed is unusable if the any of the children in the
		// required hierarchy can't be derived due to invalid child.
		if err == hdkeychain.ErrInvalidChild {
			str := "the provided seed is unusable"
			return managerError(ErrKeyChain, str,
				hdkeychain.ErrUnusableSeed)
		}

		return err
	}

	// Ensure the branch keys can be derived for the provided seed according
	// to BIP0044.
	if err := checkBranchKeys(acctKeyPriv); err != nil {
		// The seed is unusable if the any of the children in the
		// required hierarchy can't be derived due to invalid child.
		if err == hdkeychain.ErrInvalidChild {
			str := "the provided seed is unusable"
			return managerError(ErrKeyChain, str,
				hdkeychain.ErrUnusableSeed)
		}

		return err
	}

	// The address manager needs the public extended key for the account.
	acctKeyPub, err := acctKeyPriv.Neuter()
	if err != nil {
		str := "failed to convert private key for account 0"
		return managerError(ErrKeyChain, str, err)
	}

	// Generate new master keys.  These master keys are used to protect the
	// crypto keys that will be generated next.
	masterKeyPub, err := newSecretKey(&pubPassphrase, config)
	if err != nil {
		str := "failed to master public key"
		return managerError(ErrCrypto, str, err)
	}
	masterKeyPriv, err := newSecretKey(&privPassphrase, config)
	if err != nil {
		str := "failed to master private key"
		return managerError(ErrCrypto, str, err)
	}
	defer masterKeyPriv.Zero()

	// Generate the private passphrase salt.  This is used when hashing
	// passwords to detect whether an unlock can be avoided when the manager
	// is already unlocked.
	var privPassphraseSalt [saltSize]byte
	_, err = rand.Read(privPassphraseSalt[:])
	if err != nil {
		str := "failed to read random source for passphrase salt"
		return managerError(ErrCrypto, str, err)
	}

	// Generate new crypto public, private, and script keys.  These keys are
	// used to protect the actual public and private data such as addresses,
	// extended keys, and scripts.
	cryptoKeyPub, err := newCryptoKey()
	if err != nil {
		str := "failed to generate crypto public key"
		return managerError(ErrCrypto, str, err)
	}
	cryptoKeyPriv, err := newCryptoKey()
	if err != nil {
		str := "failed to generate crypto private key"
		return managerError(ErrCrypto, str, err)
	}
<<<<<<< HEAD

	// For SimNet and TestNet wallets, store the seed. For MainNet
	// wallets, encrypt and store a zeroed 32-byte slice instead.
	if (chainParams == &chaincfg.MainNetParams) && !unsafeMainNet {
		seed = nullSeed
	}
	seedEnc, err := cryptoKeyPriv.Encrypt(seed)
	if err != nil {
		str := "failed to encrypt seed"
		return nil, managerError(ErrCrypto, str, err)
	}

=======
	defer cryptoKeyPriv.Zero()
>>>>>>> fcccae3d
	cryptoKeyScript, err := newCryptoKey()
	if err != nil {
		str := "failed to generate crypto script key"
		return managerError(ErrCrypto, str, err)
	}
	defer cryptoKeyScript.Zero()

	// Encrypt the crypto keys with the associated master keys.
	cryptoKeyPubEnc, err := masterKeyPub.Encrypt(cryptoKeyPub.Bytes())
	if err != nil {
		str := "failed to encrypt crypto public key"
		return managerError(ErrCrypto, str, err)
	}
	cryptoKeyPrivEnc, err := masterKeyPriv.Encrypt(cryptoKeyPriv.Bytes())
	if err != nil {
		str := "failed to encrypt crypto private key"
		return managerError(ErrCrypto, str, err)
	}
	cryptoKeyScriptEnc, err := masterKeyPriv.Encrypt(cryptoKeyScript.Bytes())
	if err != nil {
		str := "failed to encrypt crypto script key"
		return managerError(ErrCrypto, str, err)
	}

	// Encrypt the cointype keys with the associated crypto keys.
	coinTypeKeyPub, err := coinTypeKeyPriv.Neuter()
	if err != nil {
		str := "failed to convert cointype private key"
		return managerError(ErrKeyChain, str, err)
	}
	ctpes, err := coinTypeKeyPub.String()
	if err != nil {
		str := "failed to convert cointype public key string"
		return nil, managerError(ErrKeyChain, str, err)
	}
	coinTypePubEnc, err := cryptoKeyPub.Encrypt([]byte(ctpes))
	if err != nil {
		str := "failed to encrypt cointype public key"
		return managerError(ErrCrypto, str, err)
	}
	ctpes, err = coinTypeKeyPriv.String()
	if err != nil {
		str := "failed to convert cointype private key string"
		return nil, managerError(ErrKeyChain, str, err)
	}
	coinTypePrivEnc, err := cryptoKeyPriv.Encrypt([]byte(ctpes))
	if err != nil {
		str := "failed to encrypt cointype private key"
		return managerError(ErrCrypto, str, err)
	}

	// Encrypt the default account keys with the associated crypto keys.
	apes, err := acctKeyPub.String()
	if err != nil {
<<<<<<< HEAD
		str := "failed to convert public key string for account 0"
		return nil, managerError(ErrKeyChain, str, err)
	}
	acctPubEnc, err := cryptoKeyPub.Encrypt([]byte(apes))
	if err != nil {
		str := "failed to encrypt public key for account 0"
		return nil, managerError(ErrCrypto, str, err)
=======
		str := "failed to  encrypt public key for account 0"
		return managerError(ErrCrypto, str, err)
>>>>>>> fcccae3d
	}
	apes, err = acctKeyPriv.String()
	if err != nil {
		str := "failed to convert private key string for account 0"
		return nil, managerError(ErrKeyChain, str, err)
	}
	acctPrivEnc, err := cryptoKeyPriv.Encrypt([]byte(apes))
	if err != nil {
		str := "failed to encrypt private key for account 0"
		return managerError(ErrCrypto, str, err)
	}

	// Use the genesis block for the passed chain as the created at block
	// for the default.
	createdAt := &BlockStamp{Hash: *chainParams.GenesisHash, Height: 0}

	// Create the initial sync state.
	recentHashes := []chainhash.Hash{createdAt.Hash}
	recentHeight := createdAt.Height
	syncInfo := newSyncState(createdAt, createdAt, recentHeight, recentHashes)

	// Perform all database updates in a single transaction.
	err = namespace.Update(func(tx walletdb.Tx) error {
		// Save the encrypted seed.
		err = putSeed(tx, seedEnc)
		if err != nil {
			return err
		}

		// Save the master key params to the database.
		pubParams := masterKeyPub.Marshal()
		privParams := masterKeyPriv.Marshal()
		err = putMasterKeyParams(tx, pubParams, privParams)
		if err != nil {
			return err
		}

		// Save the encrypted crypto keys to the database.
		err = putCryptoKeys(tx, cryptoKeyPubEnc, cryptoKeyPrivEnc,
			cryptoKeyScriptEnc)
		if err != nil {
			return err
		}

		// Save the encrypted cointype keys to the database.
		err = putCoinTypeKeys(tx, coinTypePubEnc, coinTypePrivEnc)
		if err != nil {
			return err
		}

		// Save the fact this is a watching-only address manager to
		// the database.
		err = putWatchingOnly(tx, false)
		if err != nil {
			return err
		}

		// Save the initial synced to state.
		err = putSyncedTo(tx, &syncInfo.syncedTo)
		if err != nil {
			return err
		}
		err = putStartBlock(tx, &syncInfo.startBlock)
		if err != nil {
			return err
		}

		// Save the initial recent blocks state.
		err = putRecentBlocks(tx, recentHeight, recentHashes)
		if err != nil {
			return err
		}

		// Set the last used addresses as empty.
		err = putNextToUseAddrs(tx, [20]byte{}, [20]byte{})
		if err != nil {
			return err
		}

		// Save the information for the imported account to the database.
		err = putAccountInfo(tx, ImportedAddrAccount, nil,
			nil, 0, 0, ImportedAddrAccountName)
		if err != nil {
			return err
		}

		// Save the information for the default account to the database.
		err = putAccountInfo(tx, DefaultAccountNum, acctPubEnc,
			acctPrivEnc, 0, 0, defaultAccountName)
		return err
	})
	if err != nil {
		return maybeConvertDbError(err)
	}

<<<<<<< HEAD
	// The new address manager is locked by default, so clear the master,
	// crypto private, crypto script and cointype keys from memory.
	masterKeyPriv.Zero()
	cryptoKeyPriv.Zero()
	cryptoKeyScript.Zero()
	coinTypeKeyPriv.Zero()
	return newManager(namespace, chainParams, masterKeyPub, masterKeyPriv,
		cryptoKeyPub, cryptoKeyPrivEnc, cryptoKeyScriptEnc, syncInfo,
		privPassphraseSalt), nil
}

// CreateWatchOnly returns a new locked address manager in the given namespace.
//
// All public keys and information are protected by secret keys derived from the
// provided public passphrase.  The public passphrase is required on subsequent
// opens of the address manager.
//
// If a config structure is passed to the function, that configuration
// will override the defaults.
//
// A ManagerError with an error code of ErrAlreadyExists will be returned the
// address manager already exists in the specified namespace.
func CreateWatchOnly(namespace walletdb.Namespace, hdPubKey string,
	pubPassphrase []byte, chainParams *chaincfg.Params,
	config *ScryptOptions) (*Manager, error) {
	// Return an error if the manager has already been created in the given
	// database namespace.
	exists, err := managerExists(namespace)
	if err != nil {
		return nil, err
	}
	if exists {
		return nil, managerError(ErrAlreadyExists, errAlreadyExists, nil)
	}

	// Perform the initial bucket creation and database namespace setup.
	if err := createManagerNS(namespace); err != nil {
		return nil, err
	}

	if config == nil {
		config = &DefaultScryptOptions
	}

	// Load the passed public key.
	acctKeyPub, err := hdkeychain.NewKeyFromString(hdPubKey)
	if err != nil {
		// The seed is unusable if the any of the children in the
		// required hierarchy can't be derived due to invalid child.
		if err == hdkeychain.ErrInvalidChild {
			str := "the provided hd key address is unusable"
			return nil, managerError(ErrKeyChain, str,
				hdkeychain.ErrUnusableSeed)
		}

		return nil, err
	}

	// Ensure the branch keys can be derived for the provided seed according
	// to BIP0044.
	if err := checkBranchKeys(acctKeyPub); err != nil {
		// The seed is unusable if the any of the children in the
		// required hierarchy can't be derived due to invalid child.
		if err == hdkeychain.ErrInvalidChild {
			str := "the provided seed is unusable"
			return nil, managerError(ErrKeyChain, str,
				hdkeychain.ErrUnusableSeed)
		}

		return nil, err
	}

	// Generate new master keys.  These master keys are used to protect the
	// crypto keys that will be generated next.
	masterKeyPub, err := newSecretKey(&pubPassphrase, config)
	if err != nil {
		str := "failed to master public key"
		return nil, managerError(ErrCrypto, str, err)
	}
	masterKeyPriv, err := newSecretKey(&pubPassphrase, config)
	if err != nil {
		str := "failed to master pseudoprivate key"
		return nil, managerError(ErrCrypto, str, err)
	}

	// Generate the private passphrase salt.  This is used when hashing
	// passwords to detect whether an unlock can be avoided when the manager
	// is already unlocked.
	var privPassphraseSalt [saltSize]byte
	_, err = rand.Read(privPassphraseSalt[:])
	if err != nil {
		str := "failed to read random source for passphrase salt"
		return nil, managerError(ErrCrypto, str, err)
	}

	// Generate new crypto public, private, and script keys.  These keys are
	// used to protect the actual public and private data such as addresses,
	// extended keys, and scripts.
	cryptoKeyPub, err := newCryptoKey()
	if err != nil {
		str := "failed to generate crypto public key"
		return nil, managerError(ErrCrypto, str, err)
	}
	cryptoKeyPriv, err := newCryptoKey()
	if err != nil {
		str := "failed to generate crypto private key"
		return nil, managerError(ErrCrypto, str, err)
	}
	cryptoKeyScript, err := newCryptoKey()
	if err != nil {
		str := "failed to generate crypto script key"
		return nil, managerError(ErrCrypto, str, err)
	}

	// Encrypt the crypto keys with the associated master keys.
	cryptoKeyPubEnc, err := masterKeyPub.Encrypt(cryptoKeyPub.Bytes())
	if err != nil {
		str := "failed to encrypt crypto public key"
		return nil, managerError(ErrCrypto, str, err)
	}
	cryptoKeyPrivEnc, err := masterKeyPriv.Encrypt(cryptoKeyPriv.Bytes())
	if err != nil {
		str := "failed to encrypt crypto private key"
		return nil, managerError(ErrCrypto, str, err)
	}
	cryptoKeyScriptEnc, err := masterKeyPriv.Encrypt(cryptoKeyScript.Bytes())
	if err != nil {
		str := "failed to encrypt crypto script key"
		return nil, managerError(ErrCrypto, str, err)
	}

	// Encrypt the default account keys with the associated crypto keys.
	apes, err := acctKeyPub.String()
	if err != nil {
		str := "failed to convert public key string for account 0"
		return nil, managerError(ErrKeyChain, str, err)
	}
	acctPubEnc, err := cryptoKeyPub.Encrypt([]byte(apes))
	if err != nil {
		str := "failed to encrypt public key for account 0"
		return nil, managerError(ErrCrypto, str, err)
	}
	apes, err = acctKeyPub.String()
	if err != nil {
		str := "failed to convert private key string for account 0"
		return nil, managerError(ErrKeyChain, str, err)
	}
	acctPrivEnc, err := cryptoKeyPriv.Encrypt([]byte(apes))
	if err != nil {
		str := "failed to encrypt private key for account 0"
		return nil, managerError(ErrCrypto, str, err)
	}

	// Use the genesis block for the passed chain as the created at block
	// for the default.
	createdAt := &BlockStamp{Hash: *chainParams.GenesisHash, Height: 0}

	// Create the initial sync state.
	recentHashes := []chainhash.Hash{createdAt.Hash}
	recentHeight := createdAt.Height
	syncInfo := newSyncState(createdAt, createdAt, recentHeight, recentHashes)

	// Perform all database updates in a single transaction.
	err = namespace.Update(func(tx walletdb.Tx) error {
		// Save the master key params to the database.
		pubParams := masterKeyPub.Marshal()
		privParams := masterKeyPriv.Marshal()
		err = putMasterKeyParams(tx, pubParams, privParams)
		if err != nil {
			return err
		}

		// Save the encrypted crypto keys to the database.
		err = putCryptoKeys(tx, cryptoKeyPubEnc, cryptoKeyPrivEnc,
			cryptoKeyScriptEnc)
		if err != nil {
			return err
		}

		// Save the fact this is not a watching-only address manager to
		// the database.
		err = putWatchingOnly(tx, true)
		if err != nil {
			return err
		}

		// Save the initial synced to state.
		err = putSyncedTo(tx, &syncInfo.syncedTo)
		if err != nil {
			return err
		}
		err = putStartBlock(tx, &syncInfo.startBlock)
		if err != nil {
			return err
		}

		// Save the initial recent blocks state.
		err = putRecentBlocks(tx, recentHeight, recentHashes)
		if err != nil {
			return err
		}

		// Set the last used addresses as empty.
		err = putNextToUseAddrs(tx, [20]byte{}, [20]byte{})
		if err != nil {
			return err
		}

		// Save the information for the imported account to the database.
		err = putAccountInfo(tx, ImportedAddrAccount, nil,
			nil, 0, 0, ImportedAddrAccountName)
		if err != nil {
			return err
		}

		// Save the information for the default account to the database.
		err = putAccountInfo(tx, DefaultAccountNum, acctPubEnc,
			acctPrivEnc, 0, 0, defaultAccountName)
		return err
	})
	if err != nil {
		return nil, maybeConvertDbError(err)
	}

	// The new address manager is locked by default, so clear the master,
	// crypto private, crypto script and cointype keys from memory.
	masterKeyPriv.Zero()
	cryptoKeyPriv.Zero()
	cryptoKeyScript.Zero()
	return newManager(namespace, chainParams, masterKeyPub, masterKeyPriv,
		cryptoKeyPub, cryptoKeyPrivEnc, cryptoKeyScriptEnc, syncInfo,
		privPassphraseSalt), nil
=======
	return nil
>>>>>>> fcccae3d
}<|MERGE_RESOLUTION|>--- conflicted
+++ resolved
@@ -1,25 +1,7 @@
-<<<<<<< HEAD
-/*
- * Copyright (c) 2014-2016 The btcsuite developers
- * Copyright (c) 2015 The Decred developers
- *
- * Permission to use, copy, modify, and distribute this software for any
- * purpose with or without fee is hereby granted, provided that the above
- * copyright notice and this permission notice appear in all copies.
- *
- * THE SOFTWARE IS PROVIDED "AS IS" AND THE AUTHOR DISCLAIMS ALL WARRANTIES
- * WITH REGARD TO THIS SOFTWARE INCLUDING ALL IMPLIED WARRANTIES OF
- * MERCHANTABILITY AND FITNESS. IN NO EVENT SHALL THE AUTHOR BE LIABLE FOR
- * ANY SPECIAL, DIRECT, INDIRECT, OR CONSEQUENTIAL DAMAGES OR ANY DAMAGES
- * WHATSOEVER RESULTING FROM LOSS OF USE, DATA OR PROFITS, WHETHER IN AN
- * ACTION OF CONTRACT, NEGLIGENCE OR OTHER TORTIOUS ACTION, ARISING OUT OF
- * OR IN CONNECTION WITH THE USE OR PERFORMANCE OF THIS SOFTWARE.
- */
-=======
 // Copyright (c) 2014-2016 The btcsuite developers
+// Copyright (c) 2015 The Decred developers
 // Use of this source code is governed by an ISC
 // license that can be found in the LICENSE file.
->>>>>>> fcccae3d
 
 package waddrmgr
 
@@ -2617,13 +2599,9 @@
 //
 // A ManagerError with an error code of ErrAlreadyExists will be returned the
 // address manager already exists in the specified namespace.
-<<<<<<< HEAD
 func Create(namespace walletdb.Namespace, seed, pubPassphrase,
 	privPassphrase []byte, chainParams *chaincfg.Params,
-	config *ScryptOptions, unsafeMainNet bool) (*Manager, error) {
-=======
-func Create(namespace walletdb.Namespace, seed, pubPassphrase, privPassphrase []byte, chainParams *chaincfg.Params, config *ScryptOptions) error {
->>>>>>> fcccae3d
+	config *ScryptOptions, unsafeMainNet bool) error {
 	// Return an error if the manager has already been created in the given
 	// database namespace.
 	exists, err := managerExists(namespace)
@@ -2739,7 +2717,7 @@
 		str := "failed to generate crypto private key"
 		return managerError(ErrCrypto, str, err)
 	}
-<<<<<<< HEAD
+	defer cryptoKeyPriv.Zero()
 
 	// For SimNet and TestNet wallets, store the seed. For MainNet
 	// wallets, encrypt and store a zeroed 32-byte slice instead.
@@ -2749,12 +2727,9 @@
 	seedEnc, err := cryptoKeyPriv.Encrypt(seed)
 	if err != nil {
 		str := "failed to encrypt seed"
-		return nil, managerError(ErrCrypto, str, err)
-	}
-
-=======
-	defer cryptoKeyPriv.Zero()
->>>>>>> fcccae3d
+		return managerError(ErrCrypto, str, err)
+	}
+
 	cryptoKeyScript, err := newCryptoKey()
 	if err != nil {
 		str := "failed to generate crypto script key"
@@ -2788,7 +2763,7 @@
 	ctpes, err := coinTypeKeyPub.String()
 	if err != nil {
 		str := "failed to convert cointype public key string"
-		return nil, managerError(ErrKeyChain, str, err)
+		return managerError(ErrKeyChain, str, err)
 	}
 	coinTypePubEnc, err := cryptoKeyPub.Encrypt([]byte(ctpes))
 	if err != nil {
@@ -2798,7 +2773,7 @@
 	ctpes, err = coinTypeKeyPriv.String()
 	if err != nil {
 		str := "failed to convert cointype private key string"
-		return nil, managerError(ErrKeyChain, str, err)
+		return managerError(ErrKeyChain, str, err)
 	}
 	coinTypePrivEnc, err := cryptoKeyPriv.Encrypt([]byte(ctpes))
 	if err != nil {
@@ -2809,23 +2784,18 @@
 	// Encrypt the default account keys with the associated crypto keys.
 	apes, err := acctKeyPub.String()
 	if err != nil {
-<<<<<<< HEAD
 		str := "failed to convert public key string for account 0"
-		return nil, managerError(ErrKeyChain, str, err)
+		return managerError(ErrKeyChain, str, err)
 	}
 	acctPubEnc, err := cryptoKeyPub.Encrypt([]byte(apes))
 	if err != nil {
 		str := "failed to encrypt public key for account 0"
-		return nil, managerError(ErrCrypto, str, err)
-=======
-		str := "failed to  encrypt public key for account 0"
 		return managerError(ErrCrypto, str, err)
->>>>>>> fcccae3d
 	}
 	apes, err = acctKeyPriv.String()
 	if err != nil {
 		str := "failed to convert private key string for account 0"
-		return nil, managerError(ErrKeyChain, str, err)
+		return managerError(ErrKeyChain, str, err)
 	}
 	acctPrivEnc, err := cryptoKeyPriv.Encrypt([]byte(apes))
 	if err != nil {
@@ -2916,19 +2886,11 @@
 		return maybeConvertDbError(err)
 	}
 
-<<<<<<< HEAD
-	// The new address manager is locked by default, so clear the master,
-	// crypto private, crypto script and cointype keys from memory.
-	masterKeyPriv.Zero()
-	cryptoKeyPriv.Zero()
-	cryptoKeyScript.Zero()
-	coinTypeKeyPriv.Zero()
-	return newManager(namespace, chainParams, masterKeyPub, masterKeyPriv,
-		cryptoKeyPub, cryptoKeyPrivEnc, cryptoKeyScriptEnc, syncInfo,
-		privPassphraseSalt), nil
-}
-
-// CreateWatchOnly returns a new locked address manager in the given namespace.
+	return nil
+}
+
+// CreateWatchOnly creates a watching-only address manager in the given
+// namespace.
 //
 // All public keys and information are protected by secret keys derived from the
 // provided public passphrase.  The public passphrase is required on subsequent
@@ -2941,20 +2903,20 @@
 // address manager already exists in the specified namespace.
 func CreateWatchOnly(namespace walletdb.Namespace, hdPubKey string,
 	pubPassphrase []byte, chainParams *chaincfg.Params,
-	config *ScryptOptions) (*Manager, error) {
+	config *ScryptOptions) error {
 	// Return an error if the manager has already been created in the given
 	// database namespace.
 	exists, err := managerExists(namespace)
 	if err != nil {
-		return nil, err
+		return err
 	}
 	if exists {
-		return nil, managerError(ErrAlreadyExists, errAlreadyExists, nil)
+		return managerError(ErrAlreadyExists, errAlreadyExists, nil)
 	}
 
 	// Perform the initial bucket creation and database namespace setup.
 	if err := createManagerNS(namespace); err != nil {
-		return nil, err
+		return err
 	}
 
 	if config == nil {
@@ -2968,11 +2930,11 @@
 		// required hierarchy can't be derived due to invalid child.
 		if err == hdkeychain.ErrInvalidChild {
 			str := "the provided hd key address is unusable"
-			return nil, managerError(ErrKeyChain, str,
+			return managerError(ErrKeyChain, str,
 				hdkeychain.ErrUnusableSeed)
 		}
 
-		return nil, err
+		return err
 	}
 
 	// Ensure the branch keys can be derived for the provided seed according
@@ -2982,11 +2944,11 @@
 		// required hierarchy can't be derived due to invalid child.
 		if err == hdkeychain.ErrInvalidChild {
 			str := "the provided seed is unusable"
-			return nil, managerError(ErrKeyChain, str,
+			return managerError(ErrKeyChain, str,
 				hdkeychain.ErrUnusableSeed)
 		}
 
-		return nil, err
+		return err
 	}
 
 	// Generate new master keys.  These master keys are used to protect the
@@ -2994,13 +2956,14 @@
 	masterKeyPub, err := newSecretKey(&pubPassphrase, config)
 	if err != nil {
 		str := "failed to master public key"
-		return nil, managerError(ErrCrypto, str, err)
+		return managerError(ErrCrypto, str, err)
 	}
 	masterKeyPriv, err := newSecretKey(&pubPassphrase, config)
 	if err != nil {
 		str := "failed to master pseudoprivate key"
-		return nil, managerError(ErrCrypto, str, err)
-	}
+		return managerError(ErrCrypto, str, err)
+	}
+	defer masterKeyPriv.Zero()
 
 	// Generate the private passphrase salt.  This is used when hashing
 	// passwords to detect whether an unlock can be avoided when the manager
@@ -3009,7 +2972,7 @@
 	_, err = rand.Read(privPassphraseSalt[:])
 	if err != nil {
 		str := "failed to read random source for passphrase salt"
-		return nil, managerError(ErrCrypto, str, err)
+		return managerError(ErrCrypto, str, err)
 	}
 
 	// Generate new crypto public, private, and script keys.  These keys are
@@ -3018,56 +2981,58 @@
 	cryptoKeyPub, err := newCryptoKey()
 	if err != nil {
 		str := "failed to generate crypto public key"
-		return nil, managerError(ErrCrypto, str, err)
+		return managerError(ErrCrypto, str, err)
 	}
 	cryptoKeyPriv, err := newCryptoKey()
 	if err != nil {
 		str := "failed to generate crypto private key"
-		return nil, managerError(ErrCrypto, str, err)
-	}
+		return managerError(ErrCrypto, str, err)
+	}
+	defer cryptoKeyPriv.Zero()
 	cryptoKeyScript, err := newCryptoKey()
 	if err != nil {
 		str := "failed to generate crypto script key"
-		return nil, managerError(ErrCrypto, str, err)
-	}
+		return managerError(ErrCrypto, str, err)
+	}
+	defer cryptoKeyScript.Zero()
 
 	// Encrypt the crypto keys with the associated master keys.
 	cryptoKeyPubEnc, err := masterKeyPub.Encrypt(cryptoKeyPub.Bytes())
 	if err != nil {
 		str := "failed to encrypt crypto public key"
-		return nil, managerError(ErrCrypto, str, err)
+		return managerError(ErrCrypto, str, err)
 	}
 	cryptoKeyPrivEnc, err := masterKeyPriv.Encrypt(cryptoKeyPriv.Bytes())
 	if err != nil {
 		str := "failed to encrypt crypto private key"
-		return nil, managerError(ErrCrypto, str, err)
+		return managerError(ErrCrypto, str, err)
 	}
 	cryptoKeyScriptEnc, err := masterKeyPriv.Encrypt(cryptoKeyScript.Bytes())
 	if err != nil {
 		str := "failed to encrypt crypto script key"
-		return nil, managerError(ErrCrypto, str, err)
+		return managerError(ErrCrypto, str, err)
 	}
 
 	// Encrypt the default account keys with the associated crypto keys.
 	apes, err := acctKeyPub.String()
 	if err != nil {
 		str := "failed to convert public key string for account 0"
-		return nil, managerError(ErrKeyChain, str, err)
+		return managerError(ErrKeyChain, str, err)
 	}
 	acctPubEnc, err := cryptoKeyPub.Encrypt([]byte(apes))
 	if err != nil {
 		str := "failed to encrypt public key for account 0"
-		return nil, managerError(ErrCrypto, str, err)
+		return managerError(ErrCrypto, str, err)
 	}
 	apes, err = acctKeyPub.String()
 	if err != nil {
 		str := "failed to convert private key string for account 0"
-		return nil, managerError(ErrKeyChain, str, err)
+		return managerError(ErrKeyChain, str, err)
 	}
 	acctPrivEnc, err := cryptoKeyPriv.Encrypt([]byte(apes))
 	if err != nil {
 		str := "failed to encrypt private key for account 0"
-		return nil, managerError(ErrCrypto, str, err)
+		return managerError(ErrCrypto, str, err)
 	}
 
 	// Use the genesis block for the passed chain as the created at block
@@ -3138,18 +3103,8 @@
 		return err
 	})
 	if err != nil {
-		return nil, maybeConvertDbError(err)
-	}
-
-	// The new address manager is locked by default, so clear the master,
-	// crypto private, crypto script and cointype keys from memory.
-	masterKeyPriv.Zero()
-	cryptoKeyPriv.Zero()
-	cryptoKeyScript.Zero()
-	return newManager(namespace, chainParams, masterKeyPub, masterKeyPriv,
-		cryptoKeyPub, cryptoKeyPrivEnc, cryptoKeyScriptEnc, syncInfo,
-		privPassphraseSalt), nil
-=======
+		return maybeConvertDbError(err)
+	}
+
 	return nil
->>>>>>> fcccae3d
 }