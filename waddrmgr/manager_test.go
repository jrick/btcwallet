// Copyright (c) 2014-2016 The btcsuite developers
// Use of this source code is governed by an ISC
// license that can be found in the LICENSE file.

package waddrmgr_test

import (
	"encoding/hex"
	"fmt"
	"os"
	"reflect"
	"testing"

	"github.com/roasbeef/btcd/chaincfg"
	"github.com/roasbeef/btcd/chaincfg/chainhash"
	"github.com/roasbeef/btcutil"
	"github.com/roasbeef/btcwallet/waddrmgr"
	"github.com/roasbeef/btcwallet/walletdb"
)

// newHash converts the passed big-endian hex string into a chainhash.Hash.
// It only differs from the one available in wire in that it panics on an
// error since it will only (and must only) be called with hard-coded, and
// therefore known good, hashes.
func newHash(hexStr string) *chainhash.Hash {
	hash, err := chainhash.NewHashFromStr(hexStr)
	if err != nil {
		panic(err)
	}
	return hash
}

// testContext is used to store context information about a running test which
// is passed into helper functions.  The useSpends field indicates whether or
// not the spend data should be empty or figure it out based on the specific
// test blocks provided.  This is needed because the first loop where the blocks
// are inserted, the tests are running against the latest block and therefore
// none of the outputs can be spent yet.  However, on subsequent runs, all
// blocks have been inserted and therefore some of the transaction outputs are
// spent.
type testContext struct {
	t            *testing.T
	db           walletdb.DB
	manager      *waddrmgr.Manager
	account      uint32
	create       bool
	unlocked     bool
	watchingOnly bool
}

// addrType is the type of address being tested
type addrType byte

const (
	addrPubKeyHash addrType = iota
	addrScriptHash
)

// expectedAddr is used to house the expected return values from a managed
// address.  Not all fields for used for all managed address types.
type expectedAddr struct {
	address     string
	addressHash []byte
	internal    bool
	compressed  bool
	used        bool
	imported    bool
	pubKey      []byte
	privKey     []byte
	privKeyWIF  string
	script      []byte
}

// testNamePrefix is a helper to return a prefix to show for test errors based
// on the state of the test context.
func testNamePrefix(tc *testContext) string {
	prefix := "Open "
	if tc.create {
		prefix = "Create "
	}

	return prefix + fmt.Sprintf("account #%d", tc.account)
}

// testManagedPubKeyAddress ensures the data returned by all exported functions
// provided by the passed managed p ublic key address matches the corresponding
// fields in the provided expected address.
//
// When the test context indicates the manager is unlocked, the private data
// will also be tested, otherwise, the functions which deal with private data
// are checked to ensure they return the correct error.
func testManagedPubKeyAddress(tc *testContext, prefix string, gotAddr waddrmgr.ManagedPubKeyAddress, wantAddr *expectedAddr) bool {
	// Ensure pubkey is the expected value for the managed address.
	var gpubBytes []byte
	if gotAddr.Compressed() {
		gpubBytes = gotAddr.PubKey().SerializeCompressed()
	} else {
		gpubBytes = gotAddr.PubKey().SerializeUncompressed()
	}
	if !reflect.DeepEqual(gpubBytes, wantAddr.pubKey) {
		tc.t.Errorf("%s PubKey: unexpected public key - got %x, want "+
			"%x", prefix, gpubBytes, wantAddr.pubKey)
		return false
	}

	// Ensure exported pubkey string is the expected value for the managed
	// address.
	gpubHex := gotAddr.ExportPubKey()
	wantPubHex := hex.EncodeToString(wantAddr.pubKey)
	if gpubHex != wantPubHex {
		tc.t.Errorf("%s ExportPubKey: unexpected public key - got %s, "+
			"want %s", prefix, gpubHex, wantPubHex)
		return false
	}

	// Ensure private key is the expected value for the managed address.
	// Since this is only available when the manager is unlocked, also check
	// for the expected error when the manager is locked.
	gotPrivKey, err := gotAddr.PrivKey()
	switch {
	case tc.watchingOnly:
		// Confirm expected watching-only error.
		testName := fmt.Sprintf("%s PrivKey", prefix)
		if !checkManagerError(tc.t, testName, err, waddrmgr.ErrWatchingOnly) {
			return false
		}
	case tc.unlocked:
		if err != nil {
			tc.t.Errorf("%s PrivKey: unexpected error - got %v",
				prefix, err)
			return false
		}
		gpriv := gotPrivKey.Serialize()
		if !reflect.DeepEqual(gpriv, wantAddr.privKey) {
			tc.t.Errorf("%s PrivKey: unexpected private key - "+
				"got %x, want %x", prefix, gpriv, wantAddr.privKey)
			return false
		}
	default:
		// Confirm expected locked error.
		testName := fmt.Sprintf("%s PrivKey", prefix)
		if !checkManagerError(tc.t, testName, err, waddrmgr.ErrLocked) {
			return false
		}
	}

	// Ensure exported private key in Wallet Import Format (WIF) is the
	// expected value for the managed address.  Since this is only available
	// when the manager is unlocked, also check for the expected error when
	// the manager is locked.
	gotWIF, err := gotAddr.ExportPrivKey()
	switch {
	case tc.watchingOnly:
		// Confirm expected watching-only error.
		testName := fmt.Sprintf("%s ExportPrivKey", prefix)
		if !checkManagerError(tc.t, testName, err, waddrmgr.ErrWatchingOnly) {
			return false
		}
	case tc.unlocked:
		if err != nil {
			tc.t.Errorf("%s ExportPrivKey: unexpected error - "+
				"got %v", prefix, err)
			return false
		}
		if gotWIF.String() != wantAddr.privKeyWIF {
			tc.t.Errorf("%s ExportPrivKey: unexpected WIF - got "+
				"%v, want %v", prefix, gotWIF.String(),
				wantAddr.privKeyWIF)
			return false
		}
	default:
		// Confirm expected locked error.
		testName := fmt.Sprintf("%s ExportPrivKey", prefix)
		if !checkManagerError(tc.t, testName, err, waddrmgr.ErrLocked) {
			return false
		}
	}

	return true
}

// testManagedScriptAddress ensures the data returned by all exported functions
// provided by the passed managed script address matches the corresponding
// fields in the provided expected address.
//
// When the test context indicates the manager is unlocked, the private data
// will also be tested, otherwise, the functions which deal with private data
// are checked to ensure they return the correct error.
func testManagedScriptAddress(tc *testContext, prefix string, gotAddr waddrmgr.ManagedScriptAddress, wantAddr *expectedAddr) bool {
	// Ensure script is the expected value for the managed address.
	// Ensure script is the expected value for the managed address.  Since
	// this is only available when the manager is unlocked, also check for
	// the expected error when the manager is locked.
	gotScript, err := gotAddr.Script()
	switch {
	case tc.watchingOnly:
		// Confirm expected watching-only error.
		testName := fmt.Sprintf("%s Script", prefix)
		if !checkManagerError(tc.t, testName, err, waddrmgr.ErrWatchingOnly) {
			return false
		}
	case tc.unlocked:
		if err != nil {
			tc.t.Errorf("%s Script: unexpected error - got %v",
				prefix, err)
			return false
		}
		if !reflect.DeepEqual(gotScript, wantAddr.script) {
			tc.t.Errorf("%s Script: unexpected script - got %x, "+
				"want %x", prefix, gotScript, wantAddr.script)
			return false
		}
	default:
		// Confirm expected locked error.
		testName := fmt.Sprintf("%s Script", prefix)
		if !checkManagerError(tc.t, testName, err, waddrmgr.ErrLocked) {
			return false
		}
	}

	return true
}

// testAddress ensures the data returned by all exported functions provided by
// the passed managed address matches the corresponding fields in the provided
// expected address.  It also type asserts the managed address to determine its
// specific type and calls the corresponding testing functions accordingly.
//
// When the test context indicates the manager is unlocked, the private data
// will also be tested, otherwise, the functions which deal with private data
// are checked to ensure they return the correct error.
func testAddress(tc *testContext, prefix string, gotAddr waddrmgr.ManagedAddress, wantAddr *expectedAddr) bool {
	if gotAddr.Account() != tc.account {
		tc.t.Errorf("ManagedAddress.Account: unexpected account - got "+
			"%d, want %d", gotAddr.Account(), tc.account)
		return false
	}

	if gotAddr.Address().EncodeAddress() != wantAddr.address {
		tc.t.Errorf("%s EncodeAddress: unexpected address - got %s, "+
			"want %s", prefix, gotAddr.Address().EncodeAddress(),
			wantAddr.address)
		return false
	}

	if !reflect.DeepEqual(gotAddr.AddrHash(), wantAddr.addressHash) {
		tc.t.Errorf("%s AddrHash: unexpected address hash - got %x, "+
			"want %x", prefix, gotAddr.AddrHash(),
			wantAddr.addressHash)
		return false
	}

	if gotAddr.Internal() != wantAddr.internal {
		tc.t.Errorf("%s Internal: unexpected internal flag - got %v, "+
			"want %v", prefix, gotAddr.Internal(), wantAddr.internal)
		return false
	}

	if gotAddr.Compressed() != wantAddr.compressed {
		tc.t.Errorf("%s Compressed: unexpected compressed flag - got "+
			"%v, want %v", prefix, gotAddr.Compressed(),
			wantAddr.compressed)
		return false
	}

	if gotAddr.Imported() != wantAddr.imported {
		tc.t.Errorf("%s Imported: unexpected imported flag - got %v, "+
			"want %v", prefix, gotAddr.Imported(), wantAddr.imported)
		return false
	}

	switch addr := gotAddr.(type) {
	case waddrmgr.ManagedPubKeyAddress:
		if !testManagedPubKeyAddress(tc, prefix, addr, wantAddr) {
			return false
		}

	case waddrmgr.ManagedScriptAddress:
		if !testManagedScriptAddress(tc, prefix, addr, wantAddr) {
			return false
		}
	}

	return true
}

// testExternalAddresses tests several facets of external addresses such as
// generating multiple addresses via NextExternalAddresses, ensuring they can be
// retrieved by Address, and that they work properly when the manager is locked
// and unlocked.
func testExternalAddresses(tc *testContext) bool {
	prefix := testNamePrefix(tc) + " testExternalAddresses"
	var addrs []waddrmgr.ManagedAddress
	if tc.create {
		prefix := prefix + " NextExternalAddresses"
<<<<<<< HEAD
		var err error
		addrs, err = tc.manager.NextExternalAddresses(tc.account, 5,
			waddrmgr.PubKeyHash)
=======
		var addrs []waddrmgr.ManagedAddress
		err := walletdb.Update(tc.db, func(tx walletdb.ReadWriteTx) error {
			ns := tx.ReadWriteBucket(waddrmgrNamespaceKey)
			var err error
			addrs, err = tc.manager.NextExternalAddresses(ns, tc.account, 5)
			return err
		})
>>>>>>> 55c8582c
		if err != nil {
			tc.t.Errorf("%s: unexpected error: %v", prefix, err)
			return false
		}
		if len(addrs) != len(expectedExternalAddrs) {
			tc.t.Errorf("%s: unexpected number of addresses - got "+
				"%d, want %d", prefix, len(addrs),
				len(expectedExternalAddrs))
			return false
		}
	}

	// Setup a closure to test the results since the same tests need to be
	// repeated with the manager locked and unlocked.
	testResults := func() bool {
		// Ensure the returned addresses are the expected ones.  When
		// not in the create phase, there will be no addresses in the
		// addrs slice, so this really only runs during the first phase
		// of the tests.
		for i := 0; i < len(addrs); i++ {
			prefix := fmt.Sprintf("%s ExternalAddress #%d", prefix, i)
			if !testAddress(tc, prefix, addrs[i], &expectedExternalAddrs[i]) {
				return false
			}
		}

		// Ensure the last external address is the expected one.
		leaPrefix := prefix + " LastExternalAddress"
		var lastAddr waddrmgr.ManagedAddress
		err := walletdb.View(tc.db, func(tx walletdb.ReadTx) error {
			ns := tx.ReadBucket(waddrmgrNamespaceKey)
			var err error
			lastAddr, err = tc.manager.LastExternalAddress(ns, tc.account)
			return err
		})
		if err != nil {
			tc.t.Errorf("%s: unexpected error: %v", leaPrefix, err)
			return false
		}
		if !testAddress(tc, leaPrefix, lastAddr, &expectedExternalAddrs[len(expectedExternalAddrs)-1]) {
			return false
		}

		// Now, use the Address API to retrieve each of the expected new
		// addresses and ensure they're accurate.
		chainParams := tc.manager.ChainParams()
		for i := 0; i < len(expectedExternalAddrs); i++ {
			pkHash := expectedExternalAddrs[i].addressHash
			utilAddr, err := btcutil.NewAddressPubKeyHash(pkHash,
				chainParams)
			if err != nil {
				tc.t.Errorf("%s NewAddressPubKeyHash #%d: "+
					"unexpected error: %v", prefix, i, err)
				return false
			}

			prefix := fmt.Sprintf("%s Address #%d", prefix, i)
			var addr waddrmgr.ManagedAddress
			err = walletdb.View(tc.db, func(tx walletdb.ReadTx) error {
				ns := tx.ReadBucket(waddrmgrNamespaceKey)
				var err error
				addr, err = tc.manager.Address(ns, utilAddr)
				return err
			})
			if err != nil {
				tc.t.Errorf("%s: unexpected error: %v", prefix,
					err)
				return false
			}

			if !testAddress(tc, prefix, addr, &expectedExternalAddrs[i]) {
				return false
			}
		}

		return true
	}

	// Since the manager is locked at this point, the public address
	// information is tested and the private functions are checked to ensure
	// they return the expected error.
	if !testResults() {
		return false
	}

	// Everything after this point involves retesting with an unlocked
	// address manager which is not possible for watching-only mode, so
	// just exit now in that case.
	if tc.watchingOnly {
		return true
	}

	// Unlock the manager and retest all of the addresses to ensure the
	// private information is valid as well.
	err := walletdb.View(tc.db, func(tx walletdb.ReadTx) error {
		ns := tx.ReadBucket(waddrmgrNamespaceKey)
		return tc.manager.Unlock(ns, privPassphrase)
	})
	if err != nil {
		tc.t.Errorf("Unlock: unexpected error: %v", err)
		return false
	}
	tc.unlocked = true
	if !testResults() {
		return false
	}

	// Relock the manager for future tests.
	if err := tc.manager.Lock(); err != nil {
		tc.t.Errorf("Lock: unexpected error: %v", err)
		return false
	}
	tc.unlocked = false

	return true
}

// testInternalAddresses tests several facets of internal addresses such as
// generating multiple addresses via NextInternalAddresses, ensuring they can be
// retrieved by Address, and that they work properly when the manager is locked
// and unlocked.
func testInternalAddresses(tc *testContext) bool {
	// When the address manager is not in watching-only mode, unlocked it
	// first to ensure that address generation works correctly when the
	// address manager is unlocked and then locked later.  These tests
	// reverse the order done in the external tests which starts with a
	// locked manager and unlock it afterwards.
	if !tc.watchingOnly {
		// Unlock the manager and retest all of the addresses to ensure the
		// private information is valid as well.
		err := walletdb.View(tc.db, func(tx walletdb.ReadTx) error {
			ns := tx.ReadBucket(waddrmgrNamespaceKey)
			return tc.manager.Unlock(ns, privPassphrase)
		})
		if err != nil {
			tc.t.Errorf("Unlock: unexpected error: %v", err)
			return false
		}
		tc.unlocked = true
	}

	prefix := testNamePrefix(tc) + " testInternalAddresses"
	var addrs []waddrmgr.ManagedAddress
	if tc.create {
		prefix := prefix + " NextInternalAddress"
<<<<<<< HEAD
		var err error
		addrs, err = tc.manager.NextInternalAddresses(tc.account, 5,
			waddrmgr.PubKeyHash)
=======
		err := walletdb.Update(tc.db, func(tx walletdb.ReadWriteTx) error {
			ns := tx.ReadWriteBucket(waddrmgrNamespaceKey)
			var err error
			addrs, err = tc.manager.NextInternalAddresses(ns, tc.account, 5)
			return err
		})
>>>>>>> 55c8582c
		if err != nil {
			tc.t.Errorf("%s: unexpected error: %v", prefix, err)
			return false
		}
		if len(addrs) != len(expectedInternalAddrs) {
			tc.t.Errorf("%s: unexpected number of addresses - got "+
				"%d, want %d", prefix, len(addrs),
				len(expectedInternalAddrs))
			return false
		}
	}

	// Setup a closure to test the results since the same tests need to be
	// repeated with the manager locked and unlocked.
	testResults := func() bool {
		// Ensure the returned addresses are the expected ones.  When
		// not in the create phase, there will be no addresses in the
		// addrs slice, so this really only runs during the first phase
		// of the tests.
		for i := 0; i < len(addrs); i++ {
			prefix := fmt.Sprintf("%s InternalAddress #%d", prefix, i)
			if !testAddress(tc, prefix, addrs[i], &expectedInternalAddrs[i]) {
				return false
			}
		}

		// Ensure the last internal address is the expected one.
		liaPrefix := prefix + " LastInternalAddress"
		var lastAddr waddrmgr.ManagedAddress
		err := walletdb.View(tc.db, func(tx walletdb.ReadTx) error {
			ns := tx.ReadBucket(waddrmgrNamespaceKey)
			var err error
			lastAddr, err = tc.manager.LastInternalAddress(ns, tc.account)
			return err
		})
		if err != nil {
			tc.t.Errorf("%s: unexpected error: %v", liaPrefix, err)
			return false
		}
		if !testAddress(tc, liaPrefix, lastAddr, &expectedInternalAddrs[len(expectedInternalAddrs)-1]) {
			return false
		}

		// Now, use the Address API to retrieve each of the expected new
		// addresses and ensure they're accurate.
		chainParams := tc.manager.ChainParams()
		for i := 0; i < len(expectedInternalAddrs); i++ {
			pkHash := expectedInternalAddrs[i].addressHash
			utilAddr, err := btcutil.NewAddressPubKeyHash(pkHash,
				chainParams)
			if err != nil {
				tc.t.Errorf("%s NewAddressPubKeyHash #%d: "+
					"unexpected error: %v", prefix, i, err)
				return false
			}

			prefix := fmt.Sprintf("%s Address #%d", prefix, i)
			var addr waddrmgr.ManagedAddress
			err = walletdb.View(tc.db, func(tx walletdb.ReadTx) error {
				ns := tx.ReadBucket(waddrmgrNamespaceKey)
				var err error
				addr, err = tc.manager.Address(ns, utilAddr)
				return err
			})
			if err != nil {
				tc.t.Errorf("%s: unexpected error: %v", prefix,
					err)
				return false
			}

			if !testAddress(tc, prefix, addr, &expectedInternalAddrs[i]) {
				return false
			}
		}

		return true
	}

	// The address manager could either be locked or unlocked here depending
	// on whether or not it's a watching-only manager.  When it's unlocked,
	// this will test both the public and private address data are accurate.
	// When it's locked, it must be watching-only, so only the public
	// address information is tested and the private functions are checked
	// to ensure they return the expected ErrWatchingOnly error.
	if !testResults() {
		return false
	}

	// Everything after this point involves locking the address manager and
	// retesting the addresses with a locked manager.  However, for
	// watching-only mode, this has already happened, so just exit now in
	// that case.
	if tc.watchingOnly {
		return true
	}

	// Lock the manager and retest all of the addresses to ensure the
	// public information remains valid and the private functions return
	// the expected error.
	if err := tc.manager.Lock(); err != nil {
		tc.t.Errorf("Lock: unexpected error: %v", err)
		return false
	}
	tc.unlocked = false
	if !testResults() {
		return false
	}

	return true
}

// testLocking tests the basic locking semantics of the address manager work
// as expected.  Other tests ensure addresses behave as expected under locked
// and unlocked conditions.
func testLocking(tc *testContext) bool {
	if tc.unlocked {
		tc.t.Error("testLocking called with an unlocked manager")
		return false
	}
	if !tc.manager.IsLocked() {
		tc.t.Error("IsLocked: returned false on locked manager")
		return false
	}

	// Locking an already lock manager should return an error.  The error
	// should be ErrLocked or ErrWatchingOnly depending on the type of the
	// address manager.
	err := tc.manager.Lock()
	wantErrCode := waddrmgr.ErrLocked
	if tc.watchingOnly {
		wantErrCode = waddrmgr.ErrWatchingOnly
	}
	if !checkManagerError(tc.t, "Lock", err, wantErrCode) {
		return false
	}

	// Ensure unlocking with the correct passphrase doesn't return any
	// unexpected errors and the manager properly reports it is unlocked.
	// Since watching-only address managers can't be unlocked, also ensure
	// the correct error for that case.
	err = walletdb.View(tc.db, func(tx walletdb.ReadTx) error {
		ns := tx.ReadBucket(waddrmgrNamespaceKey)
		return tc.manager.Unlock(ns, privPassphrase)
	})
	if tc.watchingOnly {
		if !checkManagerError(tc.t, "Unlock", err, waddrmgr.ErrWatchingOnly) {
			return false
		}
	} else if err != nil {
		tc.t.Errorf("Unlock: unexpected error: %v", err)
		return false
	}
	if !tc.watchingOnly && tc.manager.IsLocked() {
		tc.t.Error("IsLocked: returned true on unlocked manager")
		return false
	}

	// Unlocking the manager again is allowed.  Since watching-only address
	// managers can't be unlocked, also ensure the correct error for that
	// case.
	err = walletdb.View(tc.db, func(tx walletdb.ReadTx) error {
		ns := tx.ReadBucket(waddrmgrNamespaceKey)
		return tc.manager.Unlock(ns, privPassphrase)
	})
	if tc.watchingOnly {
		if !checkManagerError(tc.t, "Unlock2", err, waddrmgr.ErrWatchingOnly) {
			return false
		}
	} else if err != nil {
		tc.t.Errorf("Unlock: unexpected error: %v", err)
		return false
	}
	if !tc.watchingOnly && tc.manager.IsLocked() {
		tc.t.Error("IsLocked: returned true on unlocked manager")
		return false
	}

	// Unlocking the manager with an invalid passphrase must result in an
	// error and a locked manager.
	err = walletdb.View(tc.db, func(tx walletdb.ReadTx) error {
		ns := tx.ReadBucket(waddrmgrNamespaceKey)
		return tc.manager.Unlock(ns, []byte("invalidpassphrase"))
	})
	wantErrCode = waddrmgr.ErrWrongPassphrase
	if tc.watchingOnly {
		wantErrCode = waddrmgr.ErrWatchingOnly
	}
	if !checkManagerError(tc.t, "Unlock", err, wantErrCode) {
		return false
	}
	if !tc.manager.IsLocked() {
		tc.t.Error("IsLocked: manager is unlocked after failed unlock " +
			"attempt")
		return false
	}

	return true
}

// testImportPrivateKey tests that importing private keys works properly.  It
// ensures they can be retrieved by Address after they have been imported and
// the addresses give the expected values when the manager is locked and
// unlocked.
//
// This function expects the manager is already locked when called and returns
// with the manager locked.
func testImportPrivateKey(tc *testContext) bool {
	tests := []struct {
		name       string
		in         string
		blockstamp waddrmgr.BlockStamp
		expected   expectedAddr
	}{
		{
			name: "wif for uncompressed pubkey address",
			in:   "5HueCGU8rMjxEXxiPuD5BDku4MkFqeZyd4dZ1jvhTVqvbTLvyTJ",
			expected: expectedAddr{
				address:     "1GAehh7TsJAHuUAeKZcXf5CnwuGuGgyX2S",
				addressHash: hexToBytes("a65d1a239d4ec666643d350c7bb8fc44d2881128"),
				internal:    false,
				imported:    true,
				compressed:  false,
				pubKey: hexToBytes("04d0de0aaeaefad02b8bdc8a01a1b8b11c696bd3" +
					"d66a2c5f10780d95b7df42645cd85228a6fb29940e858e7e558" +
					"42ae2bd115d1ed7cc0e82d934e929c97648cb0a"),
				privKey: hexToBytes("0c28fca386c7a227600b2fe50b7cae11ec86d3bf1fbe471be89827e19d72aa1d"),
				// privKeyWIF is set to the in field during tests
			},
		},
		{
			name: "wif for compressed pubkey address",
			in:   "KwdMAjGmerYanjeui5SHS7JkmpZvVipYvB2LJGU1ZxJwYvP98617",
			expected: expectedAddr{
				address:     "1LoVGDgRs9hTfTNJNuXKSpywcbdvwRXpmK",
				addressHash: hexToBytes("d9351dcbad5b8f3b8bfa2f2cdc85c28118ca9326"),
				internal:    false,
				imported:    true,
				compressed:  true,
				pubKey:      hexToBytes("02d0de0aaeaefad02b8bdc8a01a1b8b11c696bd3d66a2c5f10780d95b7df42645c"),
				privKey:     hexToBytes("0c28fca386c7a227600b2fe50b7cae11ec86d3bf1fbe471be89827e19d72aa1d"),
				// privKeyWIF is set to the in field during tests
			},
		},
	}

	// The manager must be unlocked to import a private key, however a
	// watching-only manager can't be unlocked.
	if !tc.watchingOnly {
		err := walletdb.View(tc.db, func(tx walletdb.ReadTx) error {
			ns := tx.ReadBucket(waddrmgrNamespaceKey)
			return tc.manager.Unlock(ns, privPassphrase)
		})
		if err != nil {
			tc.t.Errorf("Unlock: unexpected error: %v", err)
			return false
		}
		tc.unlocked = true
	}

	// Only import the private keys when in the create phase of testing.
	tc.account = waddrmgr.ImportedAddrAccount
	prefix := testNamePrefix(tc) + " testImportPrivateKey"
	if tc.create {
		for i, test := range tests {
			test.expected.privKeyWIF = test.in
			wif, err := btcutil.DecodeWIF(test.in)
			if err != nil {
				tc.t.Errorf("%s DecodeWIF #%d (%s): unexpected "+
					"error: %v", prefix, i, test.name, err)
				continue
			}
			var addr waddrmgr.ManagedPubKeyAddress
			err = walletdb.Update(tc.db, func(tx walletdb.ReadWriteTx) error {
				ns := tx.ReadWriteBucket(waddrmgrNamespaceKey)
				var err error
				addr, err = tc.manager.ImportPrivateKey(ns, wif, &test.blockstamp)
				return err
			})
			if err != nil {
				tc.t.Errorf("%s ImportPrivateKey #%d (%s): "+
					"unexpected error: %v", prefix, i,
					test.name, err)
				continue
			}
			if !testAddress(tc, prefix+" ImportPrivateKey", addr,
				&test.expected) {
				continue
			}
		}
	}

	// Setup a closure to test the results since the same tests need to be
	// repeated with the manager unlocked and locked.
	chainParams := tc.manager.ChainParams()
	testResults := func() bool {
		failed := false
		for i, test := range tests {
			test.expected.privKeyWIF = test.in

			// Use the Address API to retrieve each of the expected
			// new addresses and ensure they're accurate.
			utilAddr, err := btcutil.NewAddressPubKeyHash(
				test.expected.addressHash, chainParams)
			if err != nil {
				tc.t.Errorf("%s NewAddressPubKeyHash #%d (%s): "+
					"unexpected error: %v", prefix, i,
					test.name, err)
				failed = true
				continue
			}
			taPrefix := fmt.Sprintf("%s Address #%d (%s)", prefix,
				i, test.name)
			var ma waddrmgr.ManagedAddress
			err = walletdb.View(tc.db, func(tx walletdb.ReadTx) error {
				ns := tx.ReadBucket(waddrmgrNamespaceKey)
				var err error
				ma, err = tc.manager.Address(ns, utilAddr)
				return err
			})
			if err != nil {
				tc.t.Errorf("%s: unexpected error: %v", taPrefix,
					err)
				failed = true
				continue
			}
			if !testAddress(tc, taPrefix, ma, &test.expected) {
				failed = true
				continue
			}
		}

		return !failed
	}

	// The address manager could either be locked or unlocked here depending
	// on whether or not it's a watching-only manager.  When it's unlocked,
	// this will test both the public and private address data are accurate.
	// When it's locked, it must be watching-only, so only the public
	// address  information is tested and the private functions are checked
	// to ensure they return the expected ErrWatchingOnly error.
	if !testResults() {
		return false
	}

	// Everything after this point involves locking the address manager and
	// retesting the addresses with a locked manager.  However, for
	// watching-only mode, this has already happened, so just exit now in
	// that case.
	if tc.watchingOnly {
		return true
	}

	// Lock the manager and retest all of the addresses to ensure the
	// private information returns the expected error.
	if err := tc.manager.Lock(); err != nil {
		tc.t.Errorf("Lock: unexpected error: %v", err)
		return false
	}
	tc.unlocked = false
	if !testResults() {
		return false
	}

	return true
}

// testImportScript tests that importing scripts works properly.  It ensures
// they can be retrieved by Address after they have been imported and the
// addresses give the expected values when the manager is locked and unlocked.
//
// This function expects the manager is already locked when called and returns
// with the manager locked.
func testImportScript(tc *testContext) bool {
	tests := []struct {
		name       string
		in         []byte
		blockstamp waddrmgr.BlockStamp
		expected   expectedAddr
	}{
		{
			name: "p2sh uncompressed pubkey",
			in: hexToBytes("41048b65a0e6bb200e6dac05e74281b1ab9a41e8" +
				"0006d6b12d8521e09981da97dd96ac72d24d1a7d" +
				"ed9493a9fc20fdb4a714808f0b680f1f1d935277" +
				"48b5e3f629ffac"),
			expected: expectedAddr{
				address:     "3MbyWAu9UaoBewR3cArF1nwf4aQgVwzrA5",
				addressHash: hexToBytes("da6e6a632d96dc5530d7b3c9f3017725d023093e"),
				internal:    false,
				imported:    true,
				compressed:  false,
				// script is set to the in field during tests.
			},
		},
		{
			name: "p2sh multisig",
			in: hexToBytes("524104cb9c3c222c5f7a7d3b9bd152f363a0b6d5" +
				"4c9eb312c4d4f9af1e8551b6c421a6a4ab0e2910" +
				"5f24de20ff463c1c91fcf3bf662cdde4783d4799" +
				"f787cb7c08869b4104ccc588420deeebea22a7e9" +
				"00cc8b68620d2212c374604e3487ca08f1ff3ae1" +
				"2bdc639514d0ec8612a2d3c519f084d9a00cbbe3" +
				"b53d071e9b09e71e610b036aa24104ab47ad1939" +
				"edcb3db65f7fedea62bbf781c5410d3f22a7a3a5" +
				"6ffefb2238af8627363bdf2ed97c1f89784a1aec" +
				"db43384f11d2acc64443c7fc299cef0400421a53ae"),
			expected: expectedAddr{
				address:     "34CRZpt8j81rgh9QhzuBepqPi4cBQSjhjr",
				addressHash: hexToBytes("1b800cec1fe92222f36a502c139bed47c5959715"),
				internal:    false,
				imported:    true,
				compressed:  false,
				// script is set to the in field during tests.
			},
		},
	}

	// The manager must be unlocked to import a private key and also for
	// testing private data.  However, a watching-only manager can't be
	// unlocked.
	if !tc.watchingOnly {
		err := walletdb.View(tc.db, func(tx walletdb.ReadTx) error {
			ns := tx.ReadBucket(waddrmgrNamespaceKey)
			return tc.manager.Unlock(ns, privPassphrase)
		})
		if err != nil {
			tc.t.Errorf("Unlock: unexpected error: %v", err)
			return false
		}
		tc.unlocked = true
	}

	// Only import the scripts when in the create phase of testing.
	tc.account = waddrmgr.ImportedAddrAccount
	prefix := testNamePrefix(tc)
	if tc.create {
		for i, test := range tests {
			test.expected.script = test.in
			prefix := fmt.Sprintf("%s ImportScript #%d (%s)", prefix,
				i, test.name)

			var addr waddrmgr.ManagedScriptAddress
			err := walletdb.Update(tc.db, func(tx walletdb.ReadWriteTx) error {
				ns := tx.ReadWriteBucket(waddrmgrNamespaceKey)
				var err error
				addr, err = tc.manager.ImportScript(ns, test.in, &test.blockstamp)
				return err
			})
			if err != nil {
				tc.t.Errorf("%s: unexpected error: %v", prefix,
					err)
				continue
			}
			if !testAddress(tc, prefix, addr, &test.expected) {
				continue
			}
		}
	}

	// Setup a closure to test the results since the same tests need to be
	// repeated with the manager unlocked and locked.
	chainParams := tc.manager.ChainParams()
	testResults := func() bool {
		failed := false
		for i, test := range tests {
			test.expected.script = test.in

			// Use the Address API to retrieve each of the expected
			// new addresses and ensure they're accurate.
			utilAddr, err := btcutil.NewAddressScriptHash(test.in,
				chainParams)
			if err != nil {
				tc.t.Errorf("%s NewAddressScriptHash #%d (%s): "+
					"unexpected error: %v", prefix, i,
					test.name, err)
				failed = true
				continue
			}
			taPrefix := fmt.Sprintf("%s Address #%d (%s)", prefix,
				i, test.name)
			var ma waddrmgr.ManagedAddress
			err = walletdb.View(tc.db, func(tx walletdb.ReadTx) error {
				ns := tx.ReadBucket(waddrmgrNamespaceKey)
				var err error
				ma, err = tc.manager.Address(ns, utilAddr)
				return err
			})
			if err != nil {
				tc.t.Errorf("%s: unexpected error: %v", taPrefix,
					err)
				failed = true
				continue
			}
			if !testAddress(tc, taPrefix, ma, &test.expected) {
				failed = true
				continue
			}
		}

		return !failed
	}

	// The address manager could either be locked or unlocked here depending
	// on whether or not it's a watching-only manager.  When it's unlocked,
	// this will test both the public and private address data are accurate.
	// When it's locked, it must be watching-only, so only the public
	// address information is tested and the private functions are checked
	// to ensure they return the expected ErrWatchingOnly error.
	if !testResults() {
		return false
	}

	// Everything after this point involves locking the address manager and
	// retesting the addresses with a locked manager.  However, for
	// watching-only mode, this has already happened, so just exit now in
	// that case.
	if tc.watchingOnly {
		return true
	}

	// Lock the manager and retest all of the addresses to ensure the
	// private information returns the expected error.
	if err := tc.manager.Lock(); err != nil {
		tc.t.Errorf("Lock: unexpected error: %v", err)
		return false
	}
	tc.unlocked = false
	if !testResults() {
		return false
	}

	return true
}

// testMarkUsed ensures used addresses are flagged as such.
func testMarkUsed(tc *testContext) bool {
	tests := []struct {
		name string
		typ  addrType
		in   []byte
	}{
		{
			name: "managed address",
			typ:  addrPubKeyHash,
			in:   hexToBytes("2ef94abb9ee8f785d087c3ec8d6ee467e92d0d0a"),
		},
		{
			name: "script address",
			typ:  addrScriptHash,
			in:   hexToBytes("da6e6a632d96dc5530d7b3c9f3017725d023093e"),
		},
	}

	prefix := "MarkUsed"
	chainParams := tc.manager.ChainParams()
	for i, test := range tests {
		addrHash := test.in

		var addr btcutil.Address
		var err error
		switch test.typ {
		case addrPubKeyHash:
			addr, err = btcutil.NewAddressPubKeyHash(addrHash, chainParams)
		case addrScriptHash:
			addr, err = btcutil.NewAddressScriptHashFromHash(addrHash, chainParams)
		default:
			panic("unreachable")
		}
		if err != nil {
			tc.t.Errorf("%s #%d: NewAddress unexpected error: %v", prefix, i, err)
			continue
		}

		err = walletdb.Update(tc.db, func(tx walletdb.ReadWriteTx) error {
			ns := tx.ReadWriteBucket(waddrmgrNamespaceKey)

			maddr, err := tc.manager.Address(ns, addr)
			if err != nil {
				tc.t.Errorf("%s #%d: Address unexpected error: %v", prefix, i, err)
				return nil
			}
			if tc.create {
				// Test that initially the address is not flagged as used
				used := maddr.Used(ns)
				if used != false {
					tc.t.Errorf("%s #%d: unexpected used flag -- got "+
						"%v, want %v", prefix, i, used, false)
				}
			}
			err = tc.manager.MarkUsed(ns, addr)
			if err != nil {
				tc.t.Errorf("%s #%d: unexpected error: %v", prefix, i, err)
				return nil
			}
			used := maddr.Used(ns)
			if used != true {
				tc.t.Errorf("%s #%d: unexpected used flag -- got "+
					"%v, want %v", prefix, i, used, true)
			}
			return nil
		})
		if err != nil {
			tc.t.Errorf("Unexpected error %v", err)
		}
	}

	return true
}

// testChangePassphrase ensures changes both the public and privte passphrases
// works as intended.
func testChangePassphrase(tc *testContext) bool {
	// Force an error when changing the passphrase due to failure to
	// generate a new secret key by replacing the generation function one
	// that intentionally errors.
	testName := "ChangePassphrase (public) with invalid new secret key"

	var err error
	waddrmgr.TstRunWithReplacedNewSecretKey(func() {
		err = walletdb.Update(tc.db, func(tx walletdb.ReadWriteTx) error {
			ns := tx.ReadWriteBucket(waddrmgrNamespaceKey)
			return tc.manager.ChangePassphrase(ns, pubPassphrase, pubPassphrase2, false, fastScrypt)
		})
	})
	if !checkManagerError(tc.t, testName, err, waddrmgr.ErrCrypto) {
		return false
	}

	// Attempt to change public passphrase with invalid old passphrase.
	testName = "ChangePassphrase (public) with invalid old passphrase"
	err = walletdb.Update(tc.db, func(tx walletdb.ReadWriteTx) error {
		ns := tx.ReadWriteBucket(waddrmgrNamespaceKey)
		return tc.manager.ChangePassphrase(ns, []byte("bogus"), pubPassphrase2, false, fastScrypt)
	})
	if !checkManagerError(tc.t, testName, err, waddrmgr.ErrWrongPassphrase) {
		return false
	}

	// Change the public passphrase.
	testName = "ChangePassphrase (public)"
	err = walletdb.Update(tc.db, func(tx walletdb.ReadWriteTx) error {
		ns := tx.ReadWriteBucket(waddrmgrNamespaceKey)
		return tc.manager.ChangePassphrase(ns, pubPassphrase, pubPassphrase2, false, fastScrypt)
	})
	if err != nil {
		tc.t.Errorf("%s: unexpected error: %v", testName, err)
		return false
	}

	// Ensure the public passphrase was successfully changed.
	if !tc.manager.TstCheckPublicPassphrase(pubPassphrase2) {
		tc.t.Errorf("%s: passphrase does not match", testName)
		return false
	}

	// Change the private passphrase back to what it was.
	err = walletdb.Update(tc.db, func(tx walletdb.ReadWriteTx) error {
		ns := tx.ReadWriteBucket(waddrmgrNamespaceKey)
		return tc.manager.ChangePassphrase(ns, pubPassphrase2, pubPassphrase, false, fastScrypt)
	})
	if err != nil {
		tc.t.Errorf("%s: unexpected error: %v", testName, err)
		return false
	}

	// Attempt to change private passphrase with invalid old passphrase.
	// The error should be ErrWrongPassphrase or ErrWatchingOnly depending
	// on the type of the address manager.
	testName = "ChangePassphrase (private) with invalid old passphrase"
	err = walletdb.Update(tc.db, func(tx walletdb.ReadWriteTx) error {
		ns := tx.ReadWriteBucket(waddrmgrNamespaceKey)
		return tc.manager.ChangePassphrase(ns, []byte("bogus"), privPassphrase2, true, fastScrypt)
	})
	wantErrCode := waddrmgr.ErrWrongPassphrase
	if tc.watchingOnly {
		wantErrCode = waddrmgr.ErrWatchingOnly
	}
	if !checkManagerError(tc.t, testName, err, wantErrCode) {
		return false
	}

	// Everything after this point involves testing that the private
	// passphrase for the address manager can be changed successfully.
	// This is not possible for watching-only mode, so just exit now in that
	// case.
	if tc.watchingOnly {
		return true
	}

	// Change the private passphrase.
	testName = "ChangePassphrase (private)"
	err = walletdb.Update(tc.db, func(tx walletdb.ReadWriteTx) error {
		ns := tx.ReadWriteBucket(waddrmgrNamespaceKey)
		return tc.manager.ChangePassphrase(ns, privPassphrase, privPassphrase2, true, fastScrypt)
	})
	if err != nil {
		tc.t.Errorf("%s: unexpected error: %v", testName, err)
		return false
	}

	// Unlock the manager with the new passphrase to ensure it changed as
	// expected.
	err = walletdb.Update(tc.db, func(tx walletdb.ReadWriteTx) error {
		ns := tx.ReadWriteBucket(waddrmgrNamespaceKey)
		return tc.manager.Unlock(ns, privPassphrase2)
	})
	if err != nil {
		tc.t.Errorf("%s: failed to unlock with new private "+
			"passphrase: %v", testName, err)
		return false
	}
	tc.unlocked = true

	// Change the private passphrase back to what it was while the manager
	// is unlocked to ensure that path works properly as well.
	err = walletdb.Update(tc.db, func(tx walletdb.ReadWriteTx) error {
		ns := tx.ReadWriteBucket(waddrmgrNamespaceKey)
		return tc.manager.ChangePassphrase(ns, privPassphrase2, privPassphrase, true, fastScrypt)
	})
	if err != nil {
		tc.t.Errorf("%s: unexpected error: %v", testName, err)
		return false
	}
	if tc.manager.IsLocked() {
		tc.t.Errorf("%s: manager is locked", testName)
		return false
	}

	// Relock the manager for future tests.
	if err := tc.manager.Lock(); err != nil {
		tc.t.Errorf("Lock: unexpected error: %v", err)
		return false
	}
	tc.unlocked = false

	return true
}

// testNewAccount tests the new account creation func of the address manager works
// as expected.
func testNewAccount(tc *testContext) bool {
	if tc.watchingOnly {
		// Creating new accounts in watching-only mode should return ErrWatchingOnly
		err := walletdb.Update(tc.db, func(tx walletdb.ReadWriteTx) error {
			ns := tx.ReadWriteBucket(waddrmgrNamespaceKey)
			_, err := tc.manager.NewAccount(ns, "test")
			return err
		})
		if !checkManagerError(tc.t, "Create account in watching-only mode", err,
			waddrmgr.ErrWatchingOnly) {
			tc.manager.Close()
			return false
		}
		return true
	}
	// Creating new accounts when wallet is locked should return ErrLocked
	err := walletdb.Update(tc.db, func(tx walletdb.ReadWriteTx) error {
		ns := tx.ReadWriteBucket(waddrmgrNamespaceKey)
		_, err := tc.manager.NewAccount(ns, "test")
		return err
	})
	if !checkManagerError(tc.t, "Create account when wallet is locked", err,
		waddrmgr.ErrLocked) {
		tc.manager.Close()
		return false
	}
	// Unlock the wallet to decrypt cointype keys required
	// to derive account keys
	err = walletdb.Update(tc.db, func(tx walletdb.ReadWriteTx) error {
		ns := tx.ReadWriteBucket(waddrmgrNamespaceKey)
		err := tc.manager.Unlock(ns, privPassphrase)
		return err
	})
	if err != nil {
		tc.t.Errorf("Unlock: unexpected error: %v", err)
		return false
	}
	tc.unlocked = true

	testName := "acct-create"
	expectedAccount := tc.account + 1
	if !tc.create {
		// Create a new account in open mode
		testName = "acct-open"
		expectedAccount++
	}
	var account uint32
	err = walletdb.Update(tc.db, func(tx walletdb.ReadWriteTx) error {
		ns := tx.ReadWriteBucket(waddrmgrNamespaceKey)
		var err error
		account, err = tc.manager.NewAccount(ns, testName)
		return err
	})
	if err != nil {
		tc.t.Errorf("NewAccount: unexpected error: %v", err)
		return false
	}
	if account != expectedAccount {
		tc.t.Errorf("NewAccount "+
			"account mismatch -- got %d, "+
			"want %d", account, expectedAccount)
		return false
	}

	// Test duplicate account name error
	err = walletdb.Update(tc.db, func(tx walletdb.ReadWriteTx) error {
		ns := tx.ReadWriteBucket(waddrmgrNamespaceKey)
		_, err := tc.manager.NewAccount(ns, testName)
		return err
	})
	wantErrCode := waddrmgr.ErrDuplicateAccount
	if !checkManagerError(tc.t, testName, err, wantErrCode) {
		return false
	}
	// Test account name validation
	testName = "" // Empty account names are not allowed
	err = walletdb.Update(tc.db, func(tx walletdb.ReadWriteTx) error {
		ns := tx.ReadWriteBucket(waddrmgrNamespaceKey)
		_, err := tc.manager.NewAccount(ns, testName)
		return err
	})
	wantErrCode = waddrmgr.ErrInvalidAccount
	if !checkManagerError(tc.t, testName, err, wantErrCode) {
		return false
	}
	testName = "imported" // A reserved account name
	err = walletdb.Update(tc.db, func(tx walletdb.ReadWriteTx) error {
		ns := tx.ReadWriteBucket(waddrmgrNamespaceKey)
		_, err := tc.manager.NewAccount(ns, testName)
		return err
	})
	wantErrCode = waddrmgr.ErrInvalidAccount
	if !checkManagerError(tc.t, testName, err, wantErrCode) {
		return false
	}
	return true
}

// testLookupAccount tests the basic account lookup func of the address manager
// works as expected.
func testLookupAccount(tc *testContext) bool {
	// Lookup accounts created earlier in testNewAccount
	expectedAccounts := map[string]uint32{
		waddrmgr.TstDefaultAccountName:   waddrmgr.DefaultAccountNum,
		waddrmgr.ImportedAddrAccountName: waddrmgr.ImportedAddrAccount,
	}
	for acctName, expectedAccount := range expectedAccounts {
		var account uint32
		err := walletdb.View(tc.db, func(tx walletdb.ReadTx) error {
			ns := tx.ReadBucket(waddrmgrNamespaceKey)
			var err error
			account, err = tc.manager.LookupAccount(ns, acctName)
			return err
		})
		if err != nil {
			tc.t.Errorf("LookupAccount: unexpected error: %v", err)
			return false
		}
		if account != expectedAccount {
			tc.t.Errorf("LookupAccount "+
				"account mismatch -- got %d, "+
				"want %d", account, expectedAccount)
			return false
		}
	}
	// Test account not found error
	testName := "non existent account"
	err := walletdb.View(tc.db, func(tx walletdb.ReadTx) error {
		ns := tx.ReadBucket(waddrmgrNamespaceKey)
		_, err := tc.manager.LookupAccount(ns, testName)
		return err
	})
	wantErrCode := waddrmgr.ErrAccountNotFound
	if !checkManagerError(tc.t, testName, err, wantErrCode) {
		return false
	}

	// Test last account
	var lastAccount uint32
	err = walletdb.View(tc.db, func(tx walletdb.ReadTx) error {
		ns := tx.ReadBucket(waddrmgrNamespaceKey)
		var err error
		lastAccount, err = tc.manager.LastAccount(ns)
		return err
	})
	var expectedLastAccount uint32
	expectedLastAccount = 1
	if !tc.create {
		// Existing wallet manager will have 3 accounts
		expectedLastAccount = 2
	}
	if lastAccount != expectedLastAccount {
		tc.t.Errorf("LookupAccount "+
			"account mismatch -- got %d, "+
			"want %d", lastAccount, expectedLastAccount)
		return false
	}

	// Test account lookup for default account adddress
	var expectedAccount uint32
	for i, addr := range expectedAddrs {
		addr, err := btcutil.NewAddressPubKeyHash(addr.addressHash,
			tc.manager.ChainParams())
		if err != nil {
			tc.t.Errorf("AddrAccount #%d: unexpected error: %v", i, err)
			return false
		}
		var account uint32
		err = walletdb.View(tc.db, func(tx walletdb.ReadTx) error {
			ns := tx.ReadBucket(waddrmgrNamespaceKey)
			var err error
			account, err = tc.manager.AddrAccount(ns, addr)
			return err
		})
		if err != nil {
			tc.t.Errorf("AddrAccount #%d: unexpected error: %v", i, err)
			return false
		}
		if account != expectedAccount {
			tc.t.Errorf("AddrAccount "+
				"account mismatch -- got %d, "+
				"want %d", account, expectedAccount)
			return false
		}
	}
	return true
}

// testRenameAccount tests the rename account func of the address manager works
// as expected.
func testRenameAccount(tc *testContext) bool {
	var acctName string
	err := walletdb.View(tc.db, func(tx walletdb.ReadTx) error {
		ns := tx.ReadBucket(waddrmgrNamespaceKey)
		var err error
		acctName, err = tc.manager.AccountName(ns, tc.account)
		return err
	})
	if err != nil {
		tc.t.Errorf("AccountName: unexpected error: %v", err)
		return false
	}
	testName := acctName + "-renamed"
	err = walletdb.Update(tc.db, func(tx walletdb.ReadWriteTx) error {
		ns := tx.ReadWriteBucket(waddrmgrNamespaceKey)
		return tc.manager.RenameAccount(ns, tc.account, testName)
	})
	if err != nil {
		tc.t.Errorf("RenameAccount: unexpected error: %v", err)
		return false
	}
	var newName string
	err = walletdb.View(tc.db, func(tx walletdb.ReadTx) error {
		ns := tx.ReadBucket(waddrmgrNamespaceKey)
		var err error
		newName, err = tc.manager.AccountName(ns, tc.account)
		return err
	})
	if err != nil {
		tc.t.Errorf("AccountName: unexpected error: %v", err)
		return false
	}
	if newName != testName {
		tc.t.Errorf("RenameAccount "+
			"account name mismatch -- got %s, "+
			"want %s", newName, testName)
		return false
	}
	// Test duplicate account name error
	err = walletdb.Update(tc.db, func(tx walletdb.ReadWriteTx) error {
		ns := tx.ReadWriteBucket(waddrmgrNamespaceKey)
		return tc.manager.RenameAccount(ns, tc.account, testName)
	})
	wantErrCode := waddrmgr.ErrDuplicateAccount
	if !checkManagerError(tc.t, testName, err, wantErrCode) {
		return false
	}
	// Test old account name is no longer valid
	err = walletdb.View(tc.db, func(tx walletdb.ReadTx) error {
		ns := tx.ReadBucket(waddrmgrNamespaceKey)
		_, err := tc.manager.LookupAccount(ns, acctName)
		return err
	})
	wantErrCode = waddrmgr.ErrAccountNotFound
	if !checkManagerError(tc.t, testName, err, wantErrCode) {
		return false
	}
	return true
}

// testForEachAccount tests the retrieve all accounts func of the address
// manager works as expected.
func testForEachAccount(tc *testContext) bool {
	prefix := testNamePrefix(tc) + " testForEachAccount"
	expectedAccounts := []uint32{0, 1}
	if !tc.create {
		// Existing wallet manager will have 3 accounts
		expectedAccounts = append(expectedAccounts, 2)
	}
	// Imported account
	expectedAccounts = append(expectedAccounts, waddrmgr.ImportedAddrAccount)
	var accounts []uint32
	err := walletdb.View(tc.db, func(tx walletdb.ReadTx) error {
		ns := tx.ReadBucket(waddrmgrNamespaceKey)
		return tc.manager.ForEachAccount(ns, func(account uint32) error {
			accounts = append(accounts, account)
			return nil
		})
	})
	if err != nil {
		tc.t.Errorf("%s: unexpected error: %v", prefix, err)
		return false
	}
	if len(accounts) != len(expectedAccounts) {
		tc.t.Errorf("%s: unexpected number of accounts - got "+
			"%d, want %d", prefix, len(accounts),
			len(expectedAccounts))
		return false
	}
	for i, account := range accounts {
		if expectedAccounts[i] != account {
			tc.t.Errorf("%s #%d: "+
				"account mismatch -- got %d, "+
				"want %d", prefix, i, account, expectedAccounts[i])
		}
	}
	return true
}

// testForEachAccountAddress tests that iterating through the given
// account addresses using the manager API works as expected.
func testForEachAccountAddress(tc *testContext) bool {
	prefix := testNamePrefix(tc) + " testForEachAccountAddress"
	// Make a map of expected addresses
	expectedAddrMap := make(map[string]*expectedAddr, len(expectedAddrs))
	for i := 0; i < len(expectedAddrs); i++ {
		expectedAddrMap[expectedAddrs[i].address] = &expectedAddrs[i]
	}

	var addrs []waddrmgr.ManagedAddress
	err := walletdb.View(tc.db, func(tx walletdb.ReadTx) error {
		ns := tx.ReadBucket(waddrmgrNamespaceKey)
		return tc.manager.ForEachAccountAddress(ns, tc.account,
			func(maddr waddrmgr.ManagedAddress) error {
				addrs = append(addrs, maddr)
				return nil
			})
	})
	if err != nil {
		tc.t.Errorf("%s: unexpected error: %v", prefix, err)
		return false
	}

	for i := 0; i < len(addrs); i++ {
		prefix := fmt.Sprintf("%s: #%d", prefix, i)
		gotAddr := addrs[i]
		wantAddr := expectedAddrMap[gotAddr.Address().String()]
		if !testAddress(tc, prefix, gotAddr, wantAddr) {
			return false
		}
		delete(expectedAddrMap, gotAddr.Address().String())
	}

	if len(expectedAddrMap) != 0 {
		tc.t.Errorf("%s: unexpected addresses -- got %d, want %d", prefix,
			len(expectedAddrMap), 0)
		return false
	}

	return true
}

// testManagerAPI tests the functions provided by the Manager API as well as
// the ManagedAddress, ManagedPubKeyAddress, and ManagedScriptAddress
// interfaces.
func testManagerAPI(tc *testContext) {
	testLocking(tc)
	testExternalAddresses(tc)
	testInternalAddresses(tc)
	testImportPrivateKey(tc)
	testImportScript(tc)
	testMarkUsed(tc)
	testChangePassphrase(tc)

	// Reset default account
	tc.account = 0
	testNewAccount(tc)
	testLookupAccount(tc)
	testForEachAccount(tc)
	testForEachAccountAddress(tc)

	// Rename account 1 "acct-create"
	tc.account = 1
	testRenameAccount(tc)
}

// testWatchingOnly tests various facets of a watching-only address
// manager such as running the full set of API tests against a newly converted
// copy as well as when it is opened from an existing namespace.
func testWatchingOnly(tc *testContext) bool {
	// Make a copy of the current database so the copy can be converted to
	// watching only.
	woMgrName := "mgrtestwo.bin"
	_ = os.Remove(woMgrName)
	fi, err := os.OpenFile(woMgrName, os.O_CREATE|os.O_RDWR, 0600)
	if err != nil {
		tc.t.Errorf("%v", err)
		return false
	}
	if err := tc.db.Copy(fi); err != nil {
		fi.Close()
		tc.t.Errorf("%v", err)
		return false
	}
	fi.Close()
	defer os.Remove(woMgrName)

	// Open the new database copy and get the address manager namespace.
	db, err := walletdb.Open("bdb", woMgrName)
	if err != nil {
		tc.t.Errorf("openDbNamespace: unexpected error: %v", err)
		return false
	}
	defer db.Close()

	// Open the manager using the namespace and convert it to watching-only.
	var mgr *waddrmgr.Manager
	err = walletdb.View(db, func(tx walletdb.ReadTx) error {
		ns := tx.ReadBucket(waddrmgrNamespaceKey)
		var err error
		mgr, err = waddrmgr.Open(ns, pubPassphrase, &chaincfg.MainNetParams)
		return err
	})
	if err != nil {
		tc.t.Errorf("%v", err)
		return false
	}
	err = walletdb.Update(db, func(tx walletdb.ReadWriteTx) error {
		ns := tx.ReadWriteBucket(waddrmgrNamespaceKey)
		return mgr.ConvertToWatchingOnly(ns)
	})
	if err != nil {
		tc.t.Errorf("%v", err)
		return false
	}

	// Run all of the manager API tests against the converted manager and
	// close it.
	testManagerAPI(&testContext{
		t:            tc.t,
		db:           db,
		manager:      mgr,
		account:      0,
		create:       false,
		watchingOnly: true,
	})
	mgr.Close()

	// Open the watching-only manager and run all the tests again.
	err = walletdb.View(db, func(tx walletdb.ReadTx) error {
		ns := tx.ReadBucket(waddrmgrNamespaceKey)
		var err error
		mgr, err = waddrmgr.Open(ns, pubPassphrase, &chaincfg.MainNetParams)
		return err
	})
	if err != nil {
		tc.t.Errorf("Open Watching-Only: unexpected error: %v", err)
		return false
	}
	defer mgr.Close()

	testManagerAPI(&testContext{
		t:            tc.t,
		db:           db,
		manager:      mgr,
		account:      0,
		create:       false,
		watchingOnly: true,
	})

	return true
}

// testSync tests various facets of setting the manager sync state.
func testSync(tc *testContext) bool {
	tests := []struct {
		name string
		hash *chainhash.Hash
	}{
		{
			name: "Block 1",
			hash: newHash("00000000839a8e6886ab5951d76f411475428afc90947ee320161bbf18eb6048"),
		},
		{
			name: "Block 2",
			hash: newHash("000000006a625f06636b8bb6ac7b960a8d03705d1ace08b1a19da3fdcc99ddbd"),
		},
		{
			name: "Block 3",
			hash: newHash("0000000082b5015589a3fdf2d4baff403e6f0be035a5d9742c1cae6295464449"),
		},
		{
			name: "Block 4",
			hash: newHash("000000004ebadb55ee9096c9a2f8880e09da59c0d68b1c228da88e48844a1485"),
		},
		{
			name: "Block 5",
			hash: newHash("000000009b7262315dbf071787ad3656097b892abffd1f95a1a022f896f533fc"),
		},
		{
			name: "Block 6",
			hash: newHash("000000003031a0e73735690c5a1ff2a4be82553b2a12b776fbd3a215dc8f778d"),
		},
		{
			name: "Block 7",
			hash: newHash("0000000071966c2b1d065fd446b1e485b2c9d9594acd2007ccbd5441cfc89444"),
		},
		{
			name: "Block 8",
			hash: newHash("00000000408c48f847aa786c2268fc3e6ec2af68e8468a34a28c61b7f1de0dc6"),
		},
		{
			name: "Block 9",
			hash: newHash("000000008d9dc510f23c2657fc4f67bea30078cc05a90eb89e84cc475c080805"),
		},
		{
			name: "Block 10",
			hash: newHash("000000002c05cc2e78923c34df87fd108b22221ac6076c18f3ade378a4d915e9"),
		},
		{
			name: "Block 11",
			hash: newHash("0000000097be56d606cdd9c54b04d4747e957d3608abe69198c661f2add73073"),
		},
		{
			name: "Block 12",
			hash: newHash("0000000027c2488e2510d1acf4369787784fa20ee084c258b58d9fbd43802b5e"),
		},
		{
			name: "Block 13",
			hash: newHash("000000005c51de2031a895adc145ee2242e919a01c6d61fb222a54a54b4d3089"),
		},
		{
			name: "Block 14",
			hash: newHash("0000000080f17a0c5a67f663a9bc9969eb37e81666d9321125f0e293656f8a37"),
		},
		{
			name: "Block 15",
			hash: newHash("00000000b3322c8c3ef7d2cf6da009a776e6a99ee65ec5a32f3f345712238473"),
		},
		{
			name: "Block 16",
			hash: newHash("00000000174a25bb399b009cc8deff1c4b3ea84df7e93affaaf60dc3416cc4f5"),
		},
		{
			name: "Block 17",
			hash: newHash("000000003ff1d0d70147acfbef5d6a87460ff5bcfce807c2d5b6f0a66bfdf809"),
		},
		{
			name: "Block 18",
			hash: newHash("000000008693e98cf893e4c85a446b410bb4dfa129bd1be582c09ed3f0261116"),
		},
		{
			name: "Block 19",
			hash: newHash("00000000841cb802ca97cf20fb9470480cae9e5daa5d06b4a18ae2d5dd7f186f"),
		},
		{
			name: "Block 20",
			hash: newHash("0000000067a97a2a37b8f190a17f0221e9c3f4fa824ddffdc2e205eae834c8d7"),
		},
		{
			name: "Block 21",
			hash: newHash("000000006f016342d1275be946166cff975c8b27542de70a7113ac6d1ef3294f"),
		},
	}

	// Ensure there are enough test vectors to prove the maximum number of
	// recent hashes is working properly.
	maxRecentHashes := waddrmgr.TstMaxRecentHashes
	if len(tests) < maxRecentHashes-1 {
		tc.t.Errorf("Not enough hashes to test max recent hashes - "+
			"need %d, have %d", maxRecentHashes-1, len(tests))
		return false
	}

	for i, test := range tests {
		blockStamp := waddrmgr.BlockStamp{
			Height: int32(i) + 1,
			Hash:   *test.hash,
		}
		err := walletdb.Update(tc.db, func(tx walletdb.ReadWriteTx) error {
			ns := tx.ReadWriteBucket(waddrmgrNamespaceKey)
			return tc.manager.SetSyncedTo(ns, &blockStamp)
		})
		if err != nil {
			tc.t.Errorf("SetSyncedTo unexpected err: %v", err)
			return false
		}

		// Ensure the manager now claims it is synced to the block stamp
		// that was just set.
		gotBlockStamp := tc.manager.SyncedTo()
		if gotBlockStamp != blockStamp {
			tc.t.Errorf("SyncedTo unexpected block stamp -- got "+
				"%v, want %v", gotBlockStamp, blockStamp)
			return false
		}

		// Ensure the recent blocks iterator works properly.
		j := 0
		iter := tc.manager.NewIterateRecentBlocks()
		for cont := iter != nil; cont; cont = iter.Prev() {
			wantHeight := int32(i) - int32(j) + 1
			var wantHash *chainhash.Hash
			if wantHeight == 0 {
				wantHash = chaincfg.MainNetParams.GenesisHash
			} else {
				wantHash = tests[wantHeight-1].hash
			}

			gotBS := iter.BlockStamp()
			if gotBS.Height != wantHeight {
				tc.t.Errorf("NewIterateRecentBlocks block "+
					"stamp height mismatch -- got %d, "+
					"want %d", gotBS.Height, wantHeight)
				return false
			}
			if gotBS.Hash != *wantHash {
				tc.t.Errorf("NewIterateRecentBlocks block "+
					"stamp hash mismatch -- got %v, "+
					"want %v", gotBS.Hash, wantHash)
				return false
			}
			j++
		}

		// Ensure the maximum number of recent hashes works as expected.
		if i >= maxRecentHashes-1 && j != maxRecentHashes {
			tc.t.Errorf("NewIterateRecentBlocks iterated more than "+
				"the max number of expected blocks -- got %d, "+
				"want %d", j, maxRecentHashes)
			return false
		}
	}

	// Ensure rollback to block in recent history works as expected.
	blockStamp := waddrmgr.BlockStamp{
		Height: 10,
		Hash:   *tests[9].hash,
	}
	err := walletdb.Update(tc.db, func(tx walletdb.ReadWriteTx) error {
		ns := tx.ReadWriteBucket(waddrmgrNamespaceKey)
		return tc.manager.SetSyncedTo(ns, &blockStamp)
	})
	if err != nil {
		tc.t.Errorf("SetSyncedTo unexpected err on rollback to block "+
			"in recent history: %v", err)
		return false
	}
	gotBlockStamp := tc.manager.SyncedTo()
	if gotBlockStamp != blockStamp {
		tc.t.Errorf("SyncedTo unexpected block stamp on rollback -- "+
			"got %v, want %v", gotBlockStamp, blockStamp)
		return false
	}

	// Ensure syncing to a block that is in the future as compared to the
	// current  block stamp clears the old recent blocks.
	blockStamp = waddrmgr.BlockStamp{
		Height: 100,
		Hash:   *newHash("000000007bc154e0fa7ea32218a72fe2c1bb9f86cf8c9ebf9a715ed27fdb229a"),
	}
	err = walletdb.Update(tc.db, func(tx walletdb.ReadWriteTx) error {
		ns := tx.ReadWriteBucket(waddrmgrNamespaceKey)
		return tc.manager.SetSyncedTo(ns, &blockStamp)
	})
	if err != nil {
		tc.t.Errorf("SetSyncedTo unexpected err on future block stamp: "+
			"%v", err)
		return false
	}
	numRecentBlocks := 0
	iter := tc.manager.NewIterateRecentBlocks()
	for cont := iter != nil; cont; cont = iter.Prev() {
		numRecentBlocks++
	}
	if numRecentBlocks != 1 {
		tc.t.Errorf("Unexpected number of blocks after future block "+
			"stamp -- got %d, want %d", numRecentBlocks, 1)
		return false
	}

	// Rollback to a block that is not in the recent block history and
	// ensure it results in only that block.
	blockStamp = waddrmgr.BlockStamp{
		Height: 1,
		Hash:   *tests[0].hash,
	}
	err = walletdb.Update(tc.db, func(tx walletdb.ReadWriteTx) error {
		ns := tx.ReadWriteBucket(waddrmgrNamespaceKey)
		return tc.manager.SetSyncedTo(ns, &blockStamp)
	})
	if err != nil {
		tc.t.Errorf("SetSyncedTo unexpected err on rollback to block "+
			"not in recent history: %v", err)
		return false
	}
	gotBlockStamp = tc.manager.SyncedTo()
	if gotBlockStamp != blockStamp {
		tc.t.Errorf("SyncedTo unexpected block stamp on rollback to "+
			"block not in recent history -- got %v, want %v",
			gotBlockStamp, blockStamp)
		return false
	}
	numRecentBlocks = 0
	iter = tc.manager.NewIterateRecentBlocks()
	for cont := iter != nil; cont; cont = iter.Prev() {
		numRecentBlocks++
	}
	if numRecentBlocks != 1 {
		tc.t.Errorf("Unexpected number of blocks after rollback to "+
			"block not in recent history -- got %d, want %d",
			numRecentBlocks, 1)
		return false
	}

	// Ensure syncing the manager to nil results in the synced to state
	// being the earliest block (genesis block in this case).
	err = walletdb.Update(tc.db, func(tx walletdb.ReadWriteTx) error {
		ns := tx.ReadWriteBucket(waddrmgrNamespaceKey)
		return tc.manager.SetSyncedTo(ns, nil)
	})
	if err != nil {
		tc.t.Errorf("SetSyncedTo unexpected err on nil: %v", err)
		return false
	}
	blockStamp = waddrmgr.BlockStamp{
		Height: 0,
		Hash:   *chaincfg.MainNetParams.GenesisHash,
	}
	gotBlockStamp = tc.manager.SyncedTo()
	if gotBlockStamp != blockStamp {
		tc.t.Errorf("SyncedTo unexpected block stamp on nil -- "+
			"got %v, want %v", gotBlockStamp, blockStamp)
		return false
	}

	return true
}

// TestManager performs a full suite of tests against the address manager API.
// It makes use of a test context because the address manager is persistent and
// much of the testing involves having specific state.
func TestManager(t *testing.T) {
	t.Parallel()

	teardown, db := emptyDB(t)
	defer teardown()

	// Open manager that does not exist to ensure the expected error is
	// returned.
	err := walletdb.View(db, func(tx walletdb.ReadTx) error {
		ns := tx.ReadBucket(waddrmgrNamespaceKey)
		_, err := waddrmgr.Open(ns, pubPassphrase, &chaincfg.MainNetParams)
		return err
	})
	if !checkManagerError(t, "Open non-existant", err, waddrmgr.ErrNoExist) {
		return
	}

	// Create a new manager.
	var mgr *waddrmgr.Manager
	err = walletdb.Update(db, func(tx walletdb.ReadWriteTx) error {
		ns, err := tx.CreateTopLevelBucket(waddrmgrNamespaceKey)
		if err != nil {
			return err
		}
		err = waddrmgr.Create(ns, seed, pubPassphrase, privPassphrase,
			&chaincfg.MainNetParams, fastScrypt)
		if err != nil {
			return err
		}
		mgr, err = waddrmgr.Open(ns, pubPassphrase, &chaincfg.MainNetParams)
		return err
	})
	if err != nil {
		t.Errorf("Create/Open: unexpected error: %v", err)
		return
	}

	// NOTE: Not using deferred close here since part of the tests is
	// explicitly closing the manager and then opening the existing one.

	// Attempt to create the manager again to ensure the expected error is
	// returned.
	err = walletdb.Update(db, func(tx walletdb.ReadWriteTx) error {
		ns := tx.ReadWriteBucket(waddrmgrNamespaceKey)
		return waddrmgr.Create(ns, seed, pubPassphrase, privPassphrase,
			&chaincfg.MainNetParams, fastScrypt)
	})
	if !checkManagerError(t, "Create existing", err, waddrmgr.ErrAlreadyExists) {
		mgr.Close()
		return
	}

	// Run all of the manager API tests in create mode and close the
	// manager after they've completed
	testManagerAPI(&testContext{
		t:            t,
		db:           db,
		manager:      mgr,
		account:      0,
		create:       true,
		watchingOnly: false,
	})
	mgr.Close()

	// Ensure the expected error is returned if the latest manager version
	// constant is bumped without writing code to actually do the upgrade.
	*waddrmgr.TstLatestMgrVersion++
	err = walletdb.View(db, func(tx walletdb.ReadTx) error {
		ns := tx.ReadBucket(waddrmgrNamespaceKey)
		_, err := waddrmgr.Open(ns, pubPassphrase, &chaincfg.MainNetParams)
		return err
	})
	if !checkManagerError(t, "Upgrade needed", err, waddrmgr.ErrUpgrade) {
		return
	}
	*waddrmgr.TstLatestMgrVersion--

	// Open the manager and run all the tests again in open mode which
	// avoids reinserting new addresses like the create mode tests do.
	err = walletdb.View(db, func(tx walletdb.ReadTx) error {
		ns := tx.ReadBucket(waddrmgrNamespaceKey)
		var err error
		mgr, err = waddrmgr.Open(ns, pubPassphrase, &chaincfg.MainNetParams)
		return err
	})
	if err != nil {
		t.Errorf("Open: unexpected error: %v", err)
		return
	}
	defer mgr.Close()

	tc := &testContext{
		t:            t,
		db:           db,
		manager:      mgr,
		account:      0,
		create:       false,
		watchingOnly: false,
	}
	testManagerAPI(tc)

	// Now that the address manager has been tested in both the newly
	// created and opened modes, test a watching-only version.
	testWatchingOnly(tc)

	// Ensure that the manager sync state functionality works as expected.
	testSync(tc)

	// Unlock the manager so it can be closed with it unlocked to ensure
	// it works without issue.
	err = walletdb.View(db, func(tx walletdb.ReadTx) error {
		ns := tx.ReadBucket(waddrmgrNamespaceKey)
		return mgr.Unlock(ns, privPassphrase)
	})
	if err != nil {
		t.Errorf("Unlock: unexpected error: %v", err)
	}
}

// TestEncryptDecryptErrors ensures that errors which occur while encrypting and
// decrypting data return the expected errors.
func TestEncryptDecryptErrors(t *testing.T) {
	teardown, db, mgr := setupManager(t)
	defer teardown()

	invalidKeyType := waddrmgr.CryptoKeyType(0xff)
	if _, err := mgr.Encrypt(invalidKeyType, []byte{}); err == nil {
		t.Fatalf("Encrypt accepted an invalid key type!")
	}

	if _, err := mgr.Decrypt(invalidKeyType, []byte{}); err == nil {
		t.Fatalf("Encrypt accepted an invalid key type!")
	}

	if !mgr.IsLocked() {
		t.Fatal("Manager should be locked at this point.")
	}

	var err error
	// Now the mgr is locked and encrypting/decrypting with private
	// keys should fail.
	_, err = mgr.Encrypt(waddrmgr.CKTPrivate, []byte{})
	checkManagerError(t, "encryption with private key fails when manager is locked",
		err, waddrmgr.ErrLocked)

	_, err = mgr.Decrypt(waddrmgr.CKTPrivate, []byte{})
	checkManagerError(t, "decryption with private key fails when manager is locked",
		err, waddrmgr.ErrLocked)

	// Unlock the manager for these tests
	err = walletdb.View(db, func(tx walletdb.ReadTx) error {
		ns := tx.ReadBucket(waddrmgrNamespaceKey)
		return mgr.Unlock(ns, privPassphrase)
	})
	if err != nil {
		t.Fatal("Attempted to unlock the manager, but failed:", err)
	}

	// Make sure to cover the ErrCrypto error path in Encrypt.
	waddrmgr.TstRunWithFailingCryptoKeyPriv(mgr, func() {
		_, err = mgr.Encrypt(waddrmgr.CKTPrivate, []byte{})
	})
	checkManagerError(t, "failed encryption", err, waddrmgr.ErrCrypto)

	// Make sure to cover the ErrCrypto error path in Decrypt.
	waddrmgr.TstRunWithFailingCryptoKeyPriv(mgr, func() {
		_, err = mgr.Decrypt(waddrmgr.CKTPrivate, []byte{})
	})
	checkManagerError(t, "failed decryption", err, waddrmgr.ErrCrypto)
}

// TestEncryptDecrypt ensures that encrypting and decrypting data with the
// the various crypto key types works as expected.
func TestEncryptDecrypt(t *testing.T) {
	teardown, db, mgr := setupManager(t)
	defer teardown()

	plainText := []byte("this is a plaintext")

	// Make sure address manager is unlocked
	err := walletdb.View(db, func(tx walletdb.ReadTx) error {
		ns := tx.ReadBucket(waddrmgrNamespaceKey)
		return mgr.Unlock(ns, privPassphrase)
	})
	if err != nil {
		t.Fatal("Attempted to unlock the manager, but failed:", err)
	}

	keyTypes := []waddrmgr.CryptoKeyType{
		waddrmgr.CKTPublic,
		waddrmgr.CKTPrivate,
		waddrmgr.CKTScript,
	}

	for _, keyType := range keyTypes {
		cipherText, err := mgr.Encrypt(keyType, plainText)
		if err != nil {
			t.Fatalf("Failed to encrypt plaintext: %v", err)
		}

		decryptedCipherText, err := mgr.Decrypt(keyType, cipherText)
		if err != nil {
			t.Fatalf("Failed to decrypt plaintext: %v", err)
		}

		if !reflect.DeepEqual(decryptedCipherText, plainText) {
			t.Fatal("Got:", decryptedCipherText, ", want:", plainText)
		}
	}
}<|MERGE_RESOLUTION|>--- conflicted
+++ resolved
@@ -293,19 +293,13 @@
 	var addrs []waddrmgr.ManagedAddress
 	if tc.create {
 		prefix := prefix + " NextExternalAddresses"
-<<<<<<< HEAD
-		var err error
-		addrs, err = tc.manager.NextExternalAddresses(tc.account, 5,
-			waddrmgr.PubKeyHash)
-=======
 		var addrs []waddrmgr.ManagedAddress
 		err := walletdb.Update(tc.db, func(tx walletdb.ReadWriteTx) error {
 			ns := tx.ReadWriteBucket(waddrmgrNamespaceKey)
 			var err error
-			addrs, err = tc.manager.NextExternalAddresses(ns, tc.account, 5)
+			addrs, err = tc.manager.NextExternalAddresses(ns, tc.account, 5, waddrmgr.PubKeyHash)
 			return err
 		})
->>>>>>> 55c8582c
 		if err != nil {
 			tc.t.Errorf("%s: unexpected error: %v", prefix, err)
 			return false
@@ -451,18 +445,12 @@
 	var addrs []waddrmgr.ManagedAddress
 	if tc.create {
 		prefix := prefix + " NextInternalAddress"
-<<<<<<< HEAD
-		var err error
-		addrs, err = tc.manager.NextInternalAddresses(tc.account, 5,
-			waddrmgr.PubKeyHash)
-=======
 		err := walletdb.Update(tc.db, func(tx walletdb.ReadWriteTx) error {
 			ns := tx.ReadWriteBucket(waddrmgrNamespaceKey)
 			var err error
-			addrs, err = tc.manager.NextInternalAddresses(ns, tc.account, 5)
+			addrs, err = tc.manager.NextInternalAddresses(ns, tc.account, 5, waddrmgr.PubKeyHash)
 			return err
 		})
->>>>>>> 55c8582c
 		if err != nil {
 			tc.t.Errorf("%s: unexpected error: %v", prefix, err)
 			return false
